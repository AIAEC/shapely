--- conflicted
+++ resolved
@@ -1,8 +1,4 @@
-<<<<<<< HEAD
-__version__ = "1.8.5.26.dev6"
-=======
-__version__ = "1.8.5.26.dev7"
->>>>>>> 2398435b
+__version__ = "1.8.5.26.dev8"
 
 # NOTICE: only change the last number for our customized shapely packages
 
