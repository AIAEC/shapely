--- conflicted
+++ resolved
@@ -1,8 +1,4 @@
-<<<<<<< HEAD
-__version__ = "1.8.5.28.dev6"
-=======
-__version__ = "1.8.5.29.dev0"
->>>>>>> a9484c77
+__version__ = "1.8.5.29.dev1"
 
 # NOTICE: only change the last number for our customized shapely packages
 
