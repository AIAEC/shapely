<<<<<<< HEAD
__version__ = "1.8.5.27.dev2"
=======
__version__ = "1.8.5.27.dev7"
>>>>>>> 80d5027d

# NOTICE: only change the last number for our customized shapely packages


# suppress annoying ShapelyDeprecationWarning
import warnings

warnings.filterwarnings(action='ignore', category=FutureWarning)<|MERGE_RESOLUTION|>--- conflicted
+++ resolved
@@ -1,8 +1,4 @@
-<<<<<<< HEAD
-__version__ = "1.8.5.27.dev2"
-=======
 __version__ = "1.8.5.27.dev7"
->>>>>>> 80d5027d
 
 # NOTICE: only change the last number for our customized shapely packages
 
