from abc import ABC, abstractmethod
from contextlib import suppress
from itertools import starmap, product
from operator import attrgetter
from typing import Union, Iterable, Dict, List, Optional, Sequence
from uuid import uuid4
from weakref import ref, ReferenceType

from functional import seq

from shapely.extension.constant import MATH_EPS, LARGE_ENOUGH_DISTANCE
from shapely.extension.geometry import StraightSegment
from shapely.extension.model.coord import Coord
from shapely.extension.model.vector import Vector
from shapely.extension.typing import Num
from shapely.extension.util.ccw import ccw
from shapely.extension.util.divide import divide
from shapely.extension.util.flatten import flatten
from shapely.extension.util.func_util import lconcat, lfilter, lmap, group
from shapely.extension.util.iter_util import first, win_slice
from shapely.geometry import Point, Polygon, LineString, MultiLineString, MultiPolygon
from shapely.geometry.base import BaseGeometry
from shapely.ops import unary_union
from shapely.strtree import STRtree


class StretchMixin(ABC):
    @property
    @abstractmethod
    def pivots(self) -> List['Pivot']:
        raise NotImplementedError("pivots not implemented")

<<<<<<< HEAD
    def shape(self) -> BaseGeometry:
        raise NotImplementedError("shape not implemented")

    def intersects(self, other: 'StretchMixin'):
        if isinstance(self.shape, Point) and isinstance(other.shape, Point):
            return self.shape == other.shape or self == other
=======
    @property
    @abstractmethod
    def shape(self) -> Union[Point, LineString, Polygon, MultiPolygon]:
        raise NotImplementedError("should implement shape property")

    def intersects(self, other: "StretchMixin"):
        if isinstance(self, Pivot) and isinstance(other, Pivot):
            return self.shape.equals(other.shape)
>>>>>>> 5349bd0b

        return any(p1.intersects(p2) for p1, p2 in product(self.pivots, other.pivots))


class Pivot(StretchMixin):
    """
    node of stretch
    """

    def __init__(self, origin: Union[Coord, Point],
                 in_edges: Optional[List['DirectEdge']] = None,
                 out_edges: Optional[List['DirectEdge']] = None):
        try:
            self._origin = Point(origin)
        except Exception:
            raise TypeError(f'given origin cannot form a point, given {origin}')

        if not self._origin.is_valid or self._origin.is_empty:
            raise ValueError(f'origin is invalid point, given {origin}')

        self.in_edges = in_edges or []
        self.out_edges = out_edges or []
        self._stretch: Optional[ReferenceType['Stretch']] = None
        self._cargo = {}
        self._id = str(uuid4())

    def __hash__(self):
        return hash(('pivot', self._id))

    def __eq__(self, other):
        return hash(self) == hash(other)

    def __repr__(self):
        return f'Pivot({self.shape.x}, {self.shape.y})@{self._id[:4]}'

    @property
    def cargo(self) -> Dict:
        return self._cargo

    @property
    def id(self) -> str:
        return self._id

    @property
    def stretch(self) -> Optional['Stretch']:
        return self._stretch if not self._stretch else self._stretch()

    @stretch.setter
    def stretch(self, stretch):
        if not isinstance(stretch, Stretch):
            raise TypeError(f'should specify stretch object, given {stretch}')

        self._stretch = ref(stretch)

    @property
    def shape(self) -> Point:
        return self._origin

    @property
    def is_valid(self) -> bool:
        return len(self.in_edges) == len(self.out_edges)

    def move_to(self, target: Union[Point, Coord]) -> None:
        try:
            target = Point(target)
        except Exception:
            raise TypeError(f'target cannot form a point, given {target}')
        self._origin = target

    def move_by(self, direct: Vector) -> None:
        if not isinstance(direct, Vector):
            raise TypeError(f'direct must be vector, given {direct}')

        self._origin = direct.apply(self._origin)

    @property
    def pivots(self):
        return [self]


class DirectEdge(StretchMixin):
    """
    edge of stretch
    """

    def __init__(self, from_pivot: Pivot, to_pivot: Pivot):
        if from_pivot == to_pivot:
            raise ValueError('from_pivot should not be equal to to_pivot')

        self._from_pivot = from_pivot
        self._to_pivot = to_pivot
        self._closure = None
        self._cargo = {}
        self._setup()

    def _setup(self):
        if self not in self._from_pivot.out_edges:
            self._from_pivot.out_edges.append(self)
        if self not in self._to_pivot.in_edges:
            self._to_pivot.in_edges.append(self)

    def __hash__(self):
        return hash(('direct_edge', hash(self._from_pivot), hash(self._to_pivot)))

    def __eq__(self, other):
        return self._from_pivot == other.from_pivot and self._to_pivot == other.to_pivot

    def __repr__(self):
        return f'Edge(({self.from_pivot})->({self.to_pivot}))'

    @property
    def from_pivot(self) -> Pivot:
        return self._from_pivot

    @property
    def to_pivot(self) -> Pivot:
        return self._to_pivot

    @from_pivot.setter
    def from_pivot(self, from_pivot: Pivot):
        if not isinstance(from_pivot, Pivot):
            raise TypeError(f'should specify from_pivot object, given {from_pivot}')
        self._from_pivot = from_pivot

    @to_pivot.setter
    def to_pivot(self, to_pivot: Pivot):
        if not isinstance(to_pivot, Pivot):
            raise TypeError(f'should specify to_pivot object, given {to_pivot}')
        self._to_pivot = to_pivot

    @property
    def pivots(self) -> List[Pivot]:
        return [self.from_pivot, self.to_pivot]

    @property
    def edges(self) -> List['DirectEdge']:
        return [self]

    @property
    def cargo(self) -> Dict:
        return self._cargo

    @property
    def closure(self) -> Optional['Closure']:
        return self._closure if not self._closure else self._closure()

    @closure.setter
    def closure(self, closure: 'Closure'):
        if not isinstance(closure, Closure):
            raise TypeError(f'should specify closure object, given {closure}')

        self._closure = ref(closure)

    @property
    def stretch(self) -> Optional['Stretch']:
        return None if not self.closure else self.closure.stretch

    @property
    def shape(self) -> StraightSegment:
        return StraightSegment([self._from_pivot.shape, self._to_pivot.shape])

    def delete(self) -> None:
        self._from_pivot.out_edges = lfilter(lambda edge: edge is not self, self._from_pivot.out_edges)
        self._to_pivot.in_edges = lfilter(lambda edge: edge is not self, self._to_pivot.in_edges)

        with suppress(Exception):
            self.closure.edges.remove(self)

    def offset(self, dist: float) -> None:
        if not isinstance(dist, Num):
            raise TypeError(f'offset only accepts number as its input, given {dist}')

        towards = 'left' if dist > 0 else 'right'
        offset_segment = self.shape.ext.offset(dist=abs(dist), towards=towards)
        from_coord = min(offset_segment.coords, key=lambda c: self._from_pivot.shape.distance(Point(c)))
        to_coord = min(offset_segment.coords, key=lambda c: self._to_pivot.shape.distance(Point(c)))
        self._from_pivot._origin = Point(from_coord)
        self._to_pivot._origin = Point(to_coord)

    def is_reverse(self, other: 'DirectEdge') -> bool:
        return self._from_pivot == other._to_pivot and self._to_pivot == other._from_pivot

    def reversed_edge(self, create_if_not_existed: bool = False) -> Optional['DirectEdge']:
        default = DirectEdge(from_pivot=self.to_pivot, to_pivot=self.from_pivot) if create_if_not_existed else None

        with suppress(Exception):
            return first(self.is_reverse, self.closure.stretch.edges, default=default)

        return default

    def intersection(self, other: 'DirectEdge') -> Optional[Union[Pivot, "DirectEdge"]]:

        intersects_pivot_in_other: List[Pivot] = lfilter(self.intersects, other.pivots)
        if len(intersects_pivot_in_other) == 2:
            return other
        if len(intersects_pivot_in_other) == 1:
            return intersects_pivot_in_other[0]
        return None

    def expand(self, point: Point, dist_tol: float = MATH_EPS) -> List['DirectEdge']:
        """
        插入一个点，生成新的有向边. 目前策略为: 存在对边时也同时expand对边
        Parameters
        ----------
        point: 待插入的点
        dist_tol:

        Returns
        -------

        """
        new_pivot = Pivot(point)
        with suppress(Exception):
            new_pivot = self.stretch.query_pivots(point)[0]

        def expand_single_edge(edge: DirectEdge) -> List[DirectEdge]:
            """
            对于单条有向边，插入一个点，生成新的有向边:
            1. 插入点位于原有向边from_p和to_p之间
            2. 若插入点与原有向边from_p或to_p重合，则返回原有向边
            Parameters
            ----------
            edge

            Returns
            -------

            """
            if (point.distance(edge.from_pivot.shape) < dist_tol
                    or point.distance(edge._to_pivot.shape) < dist_tol):
                return [edge]

            new_direct_edge_0 = DirectEdge(from_pivot=edge.from_pivot, to_pivot=new_pivot)
            new_direct_edge_1 = DirectEdge(from_pivot=new_pivot, to_pivot=edge._to_pivot)

            if edge.closure:
                try:
                    idx = edge.closure.edges.index(edge)
                    edge.closure.edges[idx:idx + 1] = [new_direct_edge_0, new_direct_edge_1]
                    new_direct_edge_0.closure = edge.closure
                    new_direct_edge_1.closure = edge.closure

                except ValueError:
                    pass

            return [new_direct_edge_0, new_direct_edge_1]

        expanded_edges = expand_single_edge(self)

        if reversed_edge := self.reversed_edge():
            expand_single_edge(reversed_edge)

        return expanded_edges

    def interpolate(self, distance: float, absolute: bool = True, dist_tol: float = MATH_EPS) -> List['DirectEdge']:
        """
        在有向边指定位置插入点，生成新的有向边
        Parameters
        ----------
        distance: 插入点距离有向边from_p的距离
        absolute: 是否使用绝对距离, 而不是相对距离
        dist_tol:

        Returns
        -------

        """
        point = self.shape.interpolate(distance, normalized=not absolute)
        return self.expand(point=point, dist_tol=dist_tol)

    def expand_by_intersection(self, line: LineString, dist_tol: float = MATH_EPS) -> List['DirectEdge']:
        point = self.shape.intersection(line.ext.prolong().from_ends(LARGE_ENOUGH_DISTANCE))
        if not (point and isinstance(point, Point)):
            return [self]
        return self.expand(point, dist_tol=dist_tol)


class MultiDirectEdge(StretchMixin):
    def __init__(self, edges: Sequence[DirectEdge]):
        self._assert_valid_edge_order(edges)
        self._edges = edges
        self._pivots = lmap(lambda edge: edge.from_pivot, self._edges) + [self._edges[-1].to_pivot]

    @staticmethod
    def _assert_valid_edge_order(edges: Sequence[DirectEdge]) -> None:
        if not edges:
            raise ValueError('given empty edges')

        for edge, next_edge in win_slice(edges, win_size=2):
            if edge.to_pivot is not next_edge.from_pivot:
                raise ValueError('edges are not in order')

    def __hash__(self):
        return hash(('multi_direct_edge', (hash(edge) for edge in self._edges)))

    def __eq__(self, other):
        if not isinstance(other, MultiDirectEdge):
            return False

        return all(edge is other_edge for edge, other_edge in zip(self._edges, other._edges))

    def __repr__(self):
        pivot_str = '->'.join(map(str, self.pivots))
        return f'Edge({pivot_str})'

    def __getitem__(self, item):
        if isinstance(item, int):
            return self.pivots[item]
        elif isinstance(item, slice):
            return MultiDirectEdge(self.edges[item])

        raise TypeError('can only accept int or slice as index')

    @property
    def from_pivot(self) -> Pivot:
        return self._edges[0].from_pivot

    @property
    def to_pivot(self) -> Pivot:
        return self._edges[-1].to_pivot

    @property
    def pivots(self) -> List[Pivot]:
        return self._pivots

    @property
    def edges(self) -> List[DirectEdge]:
        return list(self._edges)

    @property
    def shape(self) -> LineString:
        return LineString(lmap(attrgetter('shape'), self.pivots))

    def delete(self) -> None:
        for edge in self._edges:
            edge.delete()

    def reversed_edge(self, create_if_not_existed: bool = True) -> 'MultiDirectEdge':
        return MultiDirectEdge([edge.reversed_edge(create_if_not_existed) for edge in reversed(self.edges)])


class Closure(StretchMixin):
    """
    entry of stretch
    """

    def __init__(self, edges: List[DirectEdge]):
        """

        Parameters
        ----------
        edges: 闭包所有有向边. 严格首尾相连
        """
        self._edges = self._normalize_edges(edges)
        self._stretch: Optional[ReferenceType['Stretch']] = None
        self._id = str(uuid4())
        self._cargo = {}

        for edge in self._edges:
            edge.closure = self

    @staticmethod
    def _normalize_edges(edges: Sequence[DirectEdge]) -> List[DirectEdge]:
        if not edges:
            raise ValueError('given empty edges')

        next_pivot = {edge.from_pivot: edge.to_pivot for edge in edges}
        from_pivot_to_edge = {edge.from_pivot: edge for edge in edges}

        result: List[DirectEdge] = []
        cur_edge = edges[0]

        for _ in range(len(edges)):
            result.append(cur_edge)
            cur_edge = from_pivot_to_edge.get(next_pivot.get(cur_edge.from_pivot))
            if not cur_edge:  # error case, just exit loop
                break

            if cur_edge is result[0]:  # valid case
                break

        if not result or result[-1].to_pivot is not result[0].from_pivot:
            raise ValueError('given edges cannot form valid closure')

        return result

    def __hash__(self):
        return hash(('closure', self._id))

    def __eq__(self, other):
        return hash(self) == hash(other)

    @property
    def cargo(self) -> Dict:
        return self._cargo

    @property
    def id(self) -> str:
        return self._id

    @property
    def stretch(self) -> Optional['Stretch']:
        return self._stretch if not self._stretch else self._stretch()

    @stretch.setter
    def stretch(self, stretch):
        if not isinstance(stretch, Stretch):
            raise TypeError(f'should specify stretch object, given {stretch}')

        self._stretch = ref(stretch)

    @property
    def edges(self) -> List[DirectEdge]:
        return self._edges

    @property
    def shape(self) -> Polygon:
        exterior_pts = [edge.from_pivot.shape for edge in self._edges]
        exterior_pts.append(exterior_pts[0])
        return Polygon(shell=exterior_pts)

    @property
    def pivots(self) -> List[Pivot]:
        pivots = [edge.from_pivot for edge in self.edges]
        if self.edges[-1].to_pivot is not pivots[0]:
            pivots.append(self.edges[-1].to_pivot)
        return pivots

    def delete(self) -> None:
        for edge in self.edges:
            edge.delete()

        with suppress(Exception):
            self.stretch.closures.remove(self)

    def split_to_halves(self, edge: Union[DirectEdge, MultiDirectEdge]) -> List["Closure"]:
        if not all(edge_p in set(self.pivots) for edge_p in [edge.from_pivot, edge.to_pivot]):
            raise ValueError('only accept edge with starting pivot and end pivot on current closure')

        if not self.shape.contains(edge.shape):
            return [self]

        pivot_indices = (seq(self.pivots)
                         .map(lambda pivot: pivot in edge.pivots)
                         .enumerate()
                         .filter(lambda idx_flag_pair: idx_flag_pair[1])
                         .map(lambda idx_flag_pair: idx_flag_pair[0])
                         .sorted()
                         .to_list())

        def closure_edges(existed_edges, newly_added_edge):
            if existed_edges[-1].to_pivot is not newly_added_edge.from_pivot:
                newly_added_edge = newly_added_edge.reversed_edge(create_if_not_existed=True)

            if not (existed_edges[-1].to_pivot is newly_added_edge.from_pivot
                    and existed_edges[0].from_pivot is newly_added_edge.to_pivot):
                raise ValueError('newly added edge is not suitable for existed edges to form closure,'
                                 f' given existed pivots {existed_edges[-1].to_pivot}, {existed_edges[0].from_pivot}'
                                 f' and new edge {newly_added_edge}')

            if isinstance(newly_added_edge, DirectEdge):
                return [*existed_edges, newly_added_edge]

            return [*existed_edges, *newly_added_edge.edges]

        # create first closure
        first_closure_edges = closure_edges(self.edges[pivot_indices[0]: pivot_indices[1]], edge)
        first_closure = Closure(first_closure_edges)

        # create second closure
        second_closure_edges = closure_edges(self._edges[pivot_indices[1]:] + self._edges[:pivot_indices[0]], edge)
        second_closure = Closure(second_closure_edges)

        # assign origin stretch to newborn closure
        if self.stretch:
            first_closure.stretch = self.stretch
            second_closure.stretch = self.stretch

        # since edge and pivots are shared by newborn closure,
        # so there's no need to call delete to recycle these objects.
        return [first_closure, second_closure]

    def split_by(self, edge: Union[DirectEdge, MultiDirectEdge]) -> List['Closure']:
        if isinstance(edge, DirectEdge):
            return self.split_to_halves(edge)

        # find all sub multi direct edges for splitting
        edge_pivot_indices: List[int] = (seq(edge.pivots)
                                         .map(lambda pivot: pivot in self.pivots)
                                         .enumerate()
                                         .filter(lambda idx_flag_pair: idx_flag_pair[1])
                                         .map(lambda idx_flag_pair: idx_flag_pair[0])
                                         .to_list())

        # use each sub multi direct edges to split every closure and aggregate them to get result
        closures = [self]
        for edge in [edge[i: j] for i, j in win_slice(edge_pivot_indices, win_size=2)]:
            new_closures = []
            for closure in closures:
                try:
                    new_closures.extend(closure.split_to_halves(edge))
                except ValueError:
                    new_closures.append(closure)

            closures = new_closures

        return closures

    def map_to_edge(self, line: LineString) -> Optional[MultiDirectEdge]:
        pivot_points = [pivot.shape for pivot in self.pivots]
        for pivot_point, pivot in zip(pivot_points, self.pivots):
            pivot_point.ext.cargo['pivot'] = pivot
        pivot_db = STRtree(pivot_points)

        def find_or_create_pivot(position: Point, dist: float = MATH_EPS):
            result = None

            if points := pivot_db.query(position.buffer(dist)):
                result = min(points, key=position.distance).ext.cargo.get('pivot')

            if not result:
                result = Pivot(position)

            return result

        pivots_of_line = (line.intersection(self.shape)
                          .ext.decompose(Point)
                          .map(find_or_create_pivot)
                          .to_list())
        if len(pivots_of_line) < 2:
            return None

        return MultiDirectEdge(
            [DirectEdge(pivot, next_pivot) for pivot, next_pivot in win_slice(pivots_of_line, win_size=2)
             if pivot is not next_pivot])

    # need more test
    def divided_by(self, divider: Union[LineString, MultiLineString, Sequence[LineString]]) -> List['Closure']:
        """
        用divider切分闭包，生成新的闭包
        Parameters
        ----------
        divider

        Returns
        -------

        """
        if not divider:
            return [self]

        divider = flatten(divider, LineString).to_list()

        closures: List['Closure'] = [self]
        for single_divider in divider:
            closures = lconcat([closure._divided_by_single_line(single_divider) for closure in closures])

        return closures

    # need more test
    def _divided_by_single_line(self, divider: LineString) -> List['Closure']:
        if not isinstance(divider, LineString):
            raise TypeError('single divider is not a valid LineString')

        if divider.is_empty:
            return [self]

        # make each polygon ccw thus keep the closure and direct edge relationship correct
        polygons = (flatten(divide(self.shape, divider=divider), Polygon)
                    .map(ccw)
                    .to_list())

        if len(polygons) <= 1:
            return [self]

        existed_pivots = self.stretch.pivots if self.stretch else []
        self_stretch = self.stretch
        self.delete()
        closures: List['Closure'] = []

        for cur_shape in polygons:
            ring_points = [Point(coord) for coord in cur_shape.exterior.coords[:-1]]
            ring_pivots = [first(lambda p: node.buffer(MATH_EPS).covers(p.shape), existed_pivots) or Pivot(node)
                           for node in ring_points]
            existed_pivots = list(set(existed_pivots + ring_pivots))

            ring_edges: List[DirectEdge] = []
            for pivots_pair in win_slice(ring_pivots, win_size=2, tail_cycling=True):
                edge = DirectEdge(from_pivot=pivots_pair[0], to_pivot=pivots_pair[1])
                ring_edges.append(edge)

            closure = Closure(edges=ring_edges)
            closure.stretch = self_stretch
            closures.append(closure)

        self_stretch.closures.extend(closures)
        return closures

    def union(self, other: 'Closure') -> List['Closure']:
        """
        联合闭包生成新闭包(两闭包需属于同一stretch)：
            1. 两闭包不属于同一stretch时抛出异常
            2. 符合联合条件时, 得到新生成的联合闭包
            3. 不符合联合条件时, 返回原有的两个闭包

        Parameters
        ----------
        other: 待联合闭包

        Returns
        -------

        """
        if not self.stretch:
            raise ValueError('The reference of stretch is error!')

        if self.stretch != other.stretch:
            raise ValueError('The closures do not belong to same stretch!')

        if not self.intersects(other):
            return [self, other]

        edge_groups = group(lambda edge0, edge1: edge0.is_reverse(edge1), self.edges + other.edges)
        edges = (seq(edge_groups)
                 .filter(lambda grp: len(grp) == 1)
                 .flatten()
                 .to_list())

        # CAUTION: delete must precede creating new closure, otherwise it'll cause bug
        self.delete()
        other.delete()

        new_closure = Closure(edges=edges)
        self.stretch.append(new_closure)

        return [new_closure]


class Stretch:
    def __init__(self, closures: List[Closure]):
        self._closures = closures
        self._id = str(uuid4())
        self._cargo = {}
        self._setup()

    @property
    def closures(self) -> List[Closure]:
        return self._closures

    @closures.setter
    def closures(self, closures: List[Closure]):
        self._closures = closures
        self._setup()

    def _setup(self):
        for closure in self.closures:
            closure.stretch = self
            # edge's stretch is followed by its belonging closure's stretch

        for pivot in self.pivots:
            pivot.stretch = self

    def __hash__(self):
        return hash(('stretch', self._id))

    def __eq__(self, other):
        return hash(self) == hash(other)

    @property
    def shape(self) -> MultiPolygon:
        return MultiPolygon(lmap(attrgetter('shape'), self.closures))

    @property
    def cargo(self) -> Dict:
        return self._cargo

    @property
    def id(self) -> str:
        return self._id

    @property
    def edges(self) -> List[DirectEdge]:
        return lconcat([closure.edges for closure in self.closures])

    @property
    def pivots(self) -> List[Pivot]:
        return list(set(lconcat([closure.pivots for closure in self.closures])))

    @property
    def occupation(self) -> BaseGeometry:
        return unary_union([closure.shape for closure in self.closures])

    def query_pivots(self, geom: BaseGeometry) -> List[Pivot]:
        return lfilter(lambda pivot: geom.intersects(pivot.shape), self.pivots)

    def query_edges(self, geom: BaseGeometry) -> List[DirectEdge]:
        return lfilter(lambda edge: geom.intersects(edge.shape), self.edges)

    def query_closures(self, geom: BaseGeometry) -> List[Closure]:
        return lfilter(lambda closure: geom.intersects(closure.shape), self.closures)

    def delete_closures(self, closures: List[Closure]) -> None:
        for closure in closures:
            if closure in self.closures:
                closure.delete()

    def append(self, other: Closure) -> None:
        if other.stretch:
            if other.stretch == self:
                return
            else:
                self._append_closure_in_different_stretch(other)

        other.stretch = self
        self._closures.append(other)
        self._insert_breakpoint_for_closures()

    def _append_closure_in_different_stretch(self, other: Closure) -> None:
        with suppress(Exception):
            for pivot in other.pivots:
                if exist_pivot := first(lambda p: pivot.shape.equals(p.shape), self.pivots):
                    exist_pivot.in_edges.extend(pivot.in_edges)
                    exist_pivot.out_edges.extend(pivot.out_edges)
                    for edge in pivot.in_edges:
                        edge.to_pivot = exist_pivot
                    for edge in pivot.out_edges:
                        edge.from_pivot = exist_pivot
                    pivot.in_edges = []
                    pivot.out_edges = []

            other.stretch.closures.remove(other)

    def _insert_breakpoint_for_closures(self) -> None:
        endpoints = [pivot.shape for pivot in self.pivots]
        for edge in self.edges:
            for endpoint in endpoints:
                if edge.shape.contains(endpoint):
                    _ = edge.expand(endpoint)

    def divided_by(self, divider: Union[LineString, MultiLineString, Sequence[Union[LineString, MultiLineString]]]):
        lines = flatten(divider, LineString).to_list()

        for line in lines:
            for edge in self.edges:
                edge.expand_by_intersection(line)

            new_closures = []
            for closure in self.closures:
                if multi_direct_edge := closure.map_to_edge(line):
                    try:
                        new_closures.extend(closure.split_by(multi_direct_edge))
                        continue
                    except ValueError:
                        pass

                new_closures.append(closure)

            self.closures = new_closures

        return self.closures


class StretchFactory:
    def __init__(self, dist_tol: float = MATH_EPS):
        self._dist_tol = dist_tol

    def create(self, geom_or_geoms: Union[BaseGeometry, Iterable[BaseGeometry]]) -> Stretch:
        if isinstance(geom_or_geoms, BaseGeometry):
            geom_or_geoms = [geom_or_geoms]

        # extract valid non-empty polygons and remove its holes
        polys = (flatten(geom_or_geoms, Polygon, validate=False)
                 .map(lambda poly: poly.ext.shell)
                 .to_list())

        if not polys:
            raise ValueError('given input should contain valid non-empty polygon with no holes')

        point_groups: List[List[Point]] = self._create_nodes_groups(polys)
        pivots: List[Pivot] = [Pivot(origin=node) for node in set(lconcat(point_groups))]

        def find_or_create_pivots(point: Point) -> Pivot:
            return first(lambda pvt: pvt.shape.distance(point) < self._dist_tol, pivots, default=Pivot(point))

        closures: List[Closure] = []
        for point_group in point_groups:
            ring_pivots = lmap(find_or_create_pivots, point_group)
            ring_edges = list(starmap(DirectEdge, win_slice(ring_pivots, win_size=2, tail_cycling=True)))
            closures.append(Closure(edges=ring_edges))

        return Stretch(closures=closures)

    def _create_nodes_groups(self, polys: List[Polygon]) -> List[List[Point]]:
        """
        生成结点组. 每个geom生成一个结点列表, 该列表可有序插入其他geom生成的临近结点

        Parameters
        ----------
        polys

        Returns
        -------

        """
        point_groups = [[Point(c) for c in geom.exterior.ext.ccw().coords[:-1]] for geom in polys]
        for i, j in product(range(len(point_groups)), repeat=2):
            if j == i:
                continue

            for inserter in lfilter(lambda pt: polys[i].distance(pt) < self._dist_tol, point_groups[j]):
                point_groups[i] = self._insert_ring_nodes(point_groups[i], inserter, has_operated=j < i)

        return point_groups

    def _insert_ring_nodes(self, ring_nodes: List[Point], inserter: Point, has_operated: bool) -> List[Point]:
        """
        在有序的环形结点中插入结点, 其结果仍然有序

        Parameters
        ----------
        ring_nodes: 待插入结点的环状有序结点组
        inserter: 插入结点
        has_operated: 插入结点所在结点组是否已经进行过插入操作

        Returns
        -------

        """
        index = -1
        for idx_pair in win_slice(range(len(ring_nodes)), win_size=2, tail_cycling=True):
            seg = StraightSegment([ring_nodes[idx_pair[0]], ring_nodes[idx_pair[1]]])
            if seg.distance(inserter) > self._dist_tol:
                continue

            for i in range(2):
                if ring_nodes[idx_pair[i]].distance(inserter) < self._dist_tol:
                    if has_operated:
                        ring_nodes[idx_pair[i]] = inserter
                    return ring_nodes

            index = idx_pair[1]
            break

        if index > -1:
            ring_nodes.insert(index, inserter)

        return ring_nodes<|MERGE_RESOLUTION|>--- conflicted
+++ resolved
@@ -27,17 +27,9 @@
 class StretchMixin(ABC):
     @property
     @abstractmethod
-    def pivots(self) -> List['Pivot']:
+    def pivots(self) -> List["Pivot"]:
         raise NotImplementedError("pivots not implemented")
 
-<<<<<<< HEAD
-    def shape(self) -> BaseGeometry:
-        raise NotImplementedError("shape not implemented")
-
-    def intersects(self, other: 'StretchMixin'):
-        if isinstance(self.shape, Point) and isinstance(other.shape, Point):
-            return self.shape == other.shape or self == other
-=======
     @property
     @abstractmethod
     def shape(self) -> Union[Point, LineString, Polygon, MultiPolygon]:
@@ -46,7 +38,6 @@
     def intersects(self, other: "StretchMixin"):
         if isinstance(self, Pivot) and isinstance(other, Pivot):
             return self.shape.equals(other.shape)
->>>>>>> 5349bd0b
 
         return any(p1.intersects(p2) for p1, p2 in product(self.pivots, other.pivots))
 
