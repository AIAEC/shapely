--- conflicted
+++ resolved
@@ -259,11 +259,7 @@
         ccw_including = self.rotating_angle(angle)
         cw_including = self.rotating_angle(angle, direct='cw')
         including = min(ccw_including, cw_including)
-<<<<<<< HEAD
         return Angle(self._range[0], range_=self._range) if including == self._range[1] else including
-=======
-        return Angle(self._range[0], self._range) if including == self._range[1] else including
->>>>>>> 687c9f1f
 
     def parallel_to(self, angle: Union['Angle', float], angle_tol: float = MATH_EPS) -> bool:
         """
