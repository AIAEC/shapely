from itertools import product
from typing import Union, Optional, Iterable, Tuple, List, Literal

from shapely.extension.constant import MATH_EPS, MATH_MIDDLE_EPS
from shapely.extension.extension.base_geom_extension import BaseGeomExtension
from shapely.extension.geometry.straight_segment import StraightSegment
from shapely.extension.model.vector import Vector
from shapely.extension.strategy.decompose_strategy import BaseDecomposeStrategy
from shapely.extension.util.ccw import ccw
from shapely.extension.util.ccw_polygen_to_get_convex import get_points
from shapely.extension.util.decompose import decompose
from shapely.extension.util.partition import PolygonPartitioner
from shapely.extension.util.polygon_cutter import PolygonCutter
from shapely.extension.util.regularize import regularize
from shapely.extension.util.union import tol_union
from shapely.geometry import Polygon, LineString, JOIN_STYLE, CAP_STYLE, MultiPolygon, Point
from shapely.ops import unary_union, nearest_points


class PolygonExtension(BaseGeomExtension):
    @property
    def shell(self) -> Polygon:
        """
        Returns
        -------
        the polygon made by exterior of current polygon without any holes
        """
        return Polygon(self._geom.exterior)

    @property
    def holes(self) -> Iterable[Polygon]:
        """
        Returns
        -------
        iterator of polygon made by interior of current polygon
        """
        for hole in self._geom.interiors:
            yield Polygon(hole)

    def convex_points(self, boundary_type: Literal["exterior", "interiors", "both"] = "exterior") -> List[Point]:
        """

        Args:
            boundary_type: get convex points from exterior polygon or interiors polygon or both.

        Returns
        -------
        return the convex points on appointed polygon's boundary

        """
        # unvalid polygon return empty list for simplicity
        if self._geom.is_empty or not self._geom.is_valid:
            return []

        poly = ccw(self._geom.simplify(0))
        # make the coords in counter-clockwise direction
        exter_coords_list = [list(poly.exterior.coords)]
        inter_coords_list = [list(interior.coords) for interior in poly.interiors]

        return get_points(exter_coords_list, inter_coords_list, boundary_type)

    def concave_points(self, boundary_type: Literal["exterior", "interiors", "both"] = "exterior") -> List[Point]:
        """

        Args:
            boundary_type: get concave points from exterior polygon or interiors polygon or both.

        Returns
        -------
        return the concave points on appointed polygon's boundary

        """
        if self._geom.is_empty or not self._geom.is_valid:
            return []

        poly = ccw(self._geom.simplify(0))
        # make the coords in clockwise direction
        exter_coords_list = [list(poly.exterior.coords)[::-1]]
        inter_coords_list = [list(interior.coords)[::-1] for interior in poly.interiors]

        return get_points(exter_coords_list, inter_coords_list, boundary_type)


    def edge_pair_with(self, poly_or_line: Union[Polygon, LineString],
                       decompose_strategy: Optional[BaseDecomposeStrategy] = None
                       ) -> Iterable[Tuple[LineString, LineString]]:
        """
        return iterator of 2-tuple of current polygon's edges and given polygon's edges or linestring
        Parameters
        ----------
        poly_or_line: polygon or linestring
        decompose_strategy: decompose strategy, if None, use the default decompose strategy

        Returns
        -------
        iterator[linestring, linestring], with first item the edges of current polygon and second the edges of other geom
        """
        decompose_strategy = decompose_strategy
        target_lines = decompose(poly_or_line, StraightSegment, decompose_strategy)
        own_lines = self.decompose(StraightSegment, decompose_strategy)
        yield from product(own_lines, target_lines)

    def union(self, poly: Polygon,
              direction: Optional[Vector] = None,
              dist_tol: float = MATH_EPS) -> Union[Polygon, MultiPolygon]:
        """
        union current polygon with given polygon.
            if they don't intersect but with distance <= dist_tol, union the current polygon, given polygon and the
            shadow(current -> given polygon); otherwise use the native unary_union
        Parameters
        ----------
        poly
        direction
        dist_tol

        Returns
        -------
        polygon or multi-polygon
        """
        union_polys = tol_union([self._geom, poly], MATH_MIDDLE_EPS).ext.flatten(Polygon).list()
        if len(union_polys) == 1:
            return union_polys[0]

        direction = direction or Vector.from_origin_to_target(*nearest_points(self._geom, poly))
        if self._geom.ext.distance(poly, direction) > dist_tol:
            return unary_union([self._geom, poly])

        shadow = self.projection_towards(poly, direction=direction).shadow().buffer(MATH_EPS,
                                                                                    join_style=JOIN_STYLE.mitre,
                                                                                    cap_style=CAP_STYLE.flat)
        return unary_union([self._geom, poly, shadow])

    def cut(self, point: Point,
            vector: Vector,
            target_area: float) -> Union[Polygon, MultiPolygon]:
        """
        cutting the given polygon to get specified area polygon by given vector

        Parameters
        ----------
        point: a point for generating cutting line.
            note that it cannot be too far away from polygon(less than polygon.length), or it will return empty polygon.
        vector: specify the cutting direction, and used for generating cutting line
            note that it cannot be opposite to the polygon，or it will return empty polygon.
        target_area: specified cutting area

        Returns
        -------
        specified area polygon or multipolygon
        """
        return PolygonCutter(self._geom, point, vector, target_area, ).cut()

    def partitions(self) -> List[Polygon]:
        """
        partition the current polygon into several valid convex sub polygons
        CAUTION: polygon with holes is NOT supported !

        Returns
        -------
        valid convex sub polygons
        """
        return PolygonPartitioner()(self._geom)

    @property
    def is_convex(self) -> bool:
        return self._geom.convex_hull.equals(self._geom)
<<<<<<< HEAD
=======

    def regularized(self) -> Polygon:
        return regularize(self._geom)
>>>>>>> 80d5027d
<|MERGE_RESOLUTION|>--- conflicted
+++ resolved
@@ -164,9 +164,6 @@
     @property
     def is_convex(self) -> bool:
         return self._geom.convex_hull.equals(self._geom)
-<<<<<<< HEAD
-=======
 
     def regularized(self) -> Polygon:
-        return regularize(self._geom)
->>>>>>> 80d5027d
+        return regularize(self._geom)