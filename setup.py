--- conflicted
+++ resolved
@@ -5,7 +5,6 @@
 # GEOS_CONFIG: the path to a geos-config program that points to GEOS version,
 # headers, and libraries.
 
-<<<<<<< HEAD
 import errno
 import glob
 import logging
@@ -15,8 +14,6 @@
 import shutil
 import subprocess
 import sys
-=======
->>>>>>> 48a1ea77
 try:
     # If possible, use setuptools
     from setuptools import setup
@@ -26,23 +23,9 @@
     from distutils.core import setup
     from distutils.extension import Extension
     from distutils.command.build_ext import build_ext as distutils_build_ext
-<<<<<<< HEAD
 from distutils.errors import CCompilerError, DistutilsExecError, \
     DistutilsPlatformError
 from distutils.sysconfig import get_config_var
-=======
-from distutils.cmd import Command
-from distutils.errors import CCompilerError, DistutilsExecError, \
-    DistutilsPlatformError
-from distutils.sysconfig import get_config_var
-import errno
-import glob
-import os
-import platform
-import shutil
-import subprocess
-import sys
->>>>>>> 48a1ea77
 
 # Get geos_version from GEOS dynamic library
 # TODO: find a way to load a specific dynamic library
@@ -117,10 +100,6 @@
         'shapely.speedups',
         'shapely.vectorized',
     ],
-<<<<<<< HEAD
-=======
-    cmdclass = {},
->>>>>>> 48a1ea77
     classifiers         = [
         'Development Status :: 5 - Production/Stable',
         'Intended Audience :: Developers',
@@ -300,11 +279,7 @@
     from Cython.Distutils import build_ext as cython_build_ext
     from distutils.extension import Extension as DistutilsExtension
 
-<<<<<<< HEAD
     if 'build_ext' in setup_args['cmdclass']:
-=======
-    if 'build_ext' in cmd_classes:
->>>>>>> 48a1ea77
         raise ValueError('We need to put the Cython build_ext in '
                          'cmd_classes, but it is already defined.')
     setup_args['cmdclass']['build_ext'] = cython_build_ext
