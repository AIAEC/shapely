import os
from copy import deepcopy
from operator import attrgetter

import pytest
from pytest import fixture

from shapely.extension.constant import MATH_EPS
from shapely.extension.model.stretch_v2 import Pivot, DirectEdge, Stretch, ClosureSnapshot, DirectEdgeView, \
    OffsetStrategy, ClosureView, StretchFactory, StrictAttachOffsetStrategy
from shapely.extension.model.vector import Vector
from shapely.extension.util.iter_util import first
from shapely.geometry import Point, box, LineString, CAP_STYLE, JOIN_STYLE, Polygon, MultiLineString
from shapely.wkt import loads


@fixture
def stretch_of_single_box() -> Stretch:
    stretch = Stretch([], [])
    pivot_0_0 = Pivot(Point(0, 0), stretch)
    pivot_2_0 = Pivot(Point(2, 0), stretch)
    pivot_2_2 = Pivot(Point(2, 2), stretch)
    pivot_0_2 = Pivot(Point(0, 2), stretch)
    edges = [DirectEdge(pivot_0_0, pivot_2_0, stretch),
             DirectEdge(pivot_2_0, pivot_2_2, stretch),
             DirectEdge(pivot_2_2, pivot_0_2, stretch),
             DirectEdge(pivot_0_2, pivot_0_0, stretch)]
    stretch.pivots = [pivot_0_0, pivot_2_0, pivot_2_2, pivot_0_2]
    stretch.edges = edges
    return stretch


@fixture
def stretch_of_single_box_with_duplicate_points() -> Stretch:
    stretch = Stretch([], [])
    pivot_0_0 = Pivot(Point(0, 0), stretch)
    pivot_2_0_a = Pivot(Point(2, 0), stretch)
    pivot_2_0_b = Pivot(Point(2, 0), stretch)
    pivot_2_2 = Pivot(Point(2, 2), stretch)
    pivot_0_2 = Pivot(Point(0, 2), stretch)
    edges = [DirectEdge(pivot_0_0, pivot_2_0_a, stretch),
             DirectEdge(pivot_2_0_a, pivot_2_0_b, stretch),
             DirectEdge(pivot_2_0_b, pivot_2_2, stretch),
             DirectEdge(pivot_2_2, pivot_0_2, stretch),
             DirectEdge(pivot_0_2, pivot_0_0, stretch)]
    stretch.pivots = [pivot_0_0, pivot_2_0_a, pivot_2_0_b, pivot_2_2, pivot_0_2]
    stretch.edges = edges
    return stretch


@fixture
def stretch_of_two_box() -> Stretch:
    stretch = Stretch([], [])
    pivot_0_0 = Pivot(Point(0, 0), stretch)
    pivot_2_0 = Pivot(Point(2, 0), stretch)
    pivot_2_2 = Pivot(Point(2, 2), stretch)
    pivot_0_2 = Pivot(Point(0, 2), stretch)
    pivot_3_0 = Pivot(Point(3, 0), stretch)
    pivot_3_1 = Pivot(Point(3, 1), stretch)
    pivot_2_1 = Pivot(Point(2, 1), stretch)
    edges = [DirectEdge(pivot_0_0, pivot_2_0, stretch),
             DirectEdge(pivot_2_0, pivot_2_1, stretch),
             DirectEdge(pivot_2_1, pivot_2_2, stretch),
             DirectEdge(pivot_2_2, pivot_0_2, stretch),
             DirectEdge(pivot_0_2, pivot_0_0, stretch),
             DirectEdge(pivot_2_0, pivot_3_0, stretch),
             DirectEdge(pivot_3_0, pivot_3_1, stretch),
             DirectEdge(pivot_3_1, pivot_2_1, stretch),
             DirectEdge(pivot_2_1, pivot_2_0, stretch)]
    stretch.pivots = [pivot_0_0, pivot_2_0, pivot_2_2, pivot_0_2, pivot_3_0, pivot_3_1, pivot_2_1]
    stretch.edges = edges
    return stretch


@fixture
def stretch_of_two_box_with_collinear_edge() -> Stretch:
    stretch = Stretch([], [])
    pivot_0_0 = Pivot(Point(0, 0), stretch)
    pivot_2_0 = Pivot(Point(2, 0), stretch)
    pivot_2_2 = Pivot(Point(2, 2), stretch)
    pivot_0_2 = Pivot(Point(0, 2), stretch)
    pivot_3_0 = Pivot(Point(3, 0), stretch)
    pivot_3_2 = Pivot(Point(3, 2), stretch)
    pivot_2_1 = Pivot(Point(2, 1), stretch)
    edges = [DirectEdge(pivot_0_0, pivot_2_0, stretch),
             DirectEdge(pivot_2_0, pivot_2_1, stretch),
             DirectEdge(pivot_2_1, pivot_2_2, stretch),
             DirectEdge(pivot_2_2, pivot_0_2, stretch),
             DirectEdge(pivot_0_2, pivot_0_0, stretch),
             DirectEdge(pivot_2_0, pivot_3_0, stretch),
             DirectEdge(pivot_3_0, pivot_3_2, stretch),
             DirectEdge(pivot_3_2, pivot_2_2, stretch),
             DirectEdge(pivot_2_2, pivot_2_1, stretch),
             DirectEdge(pivot_2_1, pivot_2_0, stretch)]
    stretch.pivots = [pivot_0_0, pivot_2_0, pivot_2_2, pivot_0_2, pivot_3_0, pivot_3_2, pivot_2_1]
    stretch.edges = edges
    return stretch


@fixture
def stretch_of_single_box_with_glitch() -> Stretch:
    stretch = Stretch([], [])
    pivot_0_0 = Pivot(Point(0, 0), stretch)
    pivot_1_0 = Pivot(Point(1, 0), stretch)
    pivot_2_0 = Pivot(Point(2, 0), stretch)
    pivot_1_1 = Pivot(Point(1, 1), stretch)
    pivot_0_1 = Pivot(Point(0, 1), stretch)
    edges = [DirectEdge(pivot_0_0, pivot_1_0, stretch),
             DirectEdge(pivot_1_0, pivot_2_0, stretch),
             DirectEdge(pivot_2_0, pivot_1_0, stretch),
             DirectEdge(pivot_1_0, pivot_1_1, stretch),
             DirectEdge(pivot_1_1, pivot_0_1, stretch),
             DirectEdge(pivot_0_1, pivot_0_0, stretch)]
    stretch.pivots = [pivot_0_0, pivot_1_0, pivot_2_0, pivot_1_1, pivot_0_1]
    stretch.edges = edges
    return stretch


@fixture
def stretch_of_single_concave_box() -> Stretch:
    stretch = Stretch([], [])
    pivot_0_0 = Pivot(Point(0, 0), stretch)
    pivot_2_0 = Pivot(Point(2, 0), stretch)
    pivot_2_2 = Pivot(Point(2, 2), stretch)
    pivot_1_1 = Pivot(Point(1, 1), stretch)
    pivot_0_2 = Pivot(Point(0, 2), stretch)
    edges = [DirectEdge(pivot_0_0, pivot_2_0, stretch),
             DirectEdge(pivot_2_0, pivot_2_2, stretch),
             DirectEdge(pivot_2_2, pivot_1_1, stretch),
             DirectEdge(pivot_1_1, pivot_0_2, stretch),
             DirectEdge(pivot_0_2, pivot_0_0, stretch)]
    stretch.pivots = [pivot_0_0, pivot_2_0, pivot_2_2, pivot_1_1, pivot_0_2]
    stretch.edges = edges
    return stretch


@fixture
def stretch_of_single_box_collinear_edge() -> Stretch:
    stretch = Stretch([], [])
    pivot_0_0 = Pivot(Point(0, 0), stretch)
    pivot_2_0 = Pivot(Point(2, 0), stretch)
    pivot_2_2 = Pivot(Point(2, 2), stretch)
    pivot_1_2 = Pivot(Point(1, 2), stretch)
    pivot_0_2 = Pivot(Point(0, 2), stretch)
    edges = [DirectEdge(pivot_0_0, pivot_2_0, stretch),
             DirectEdge(pivot_2_0, pivot_2_2, stretch),
             DirectEdge(pivot_2_2, pivot_1_2, stretch),
             DirectEdge(pivot_1_2, pivot_0_2, stretch),
             DirectEdge(pivot_0_2, pivot_0_0, stretch)]
    stretch.pivots = [pivot_0_0, pivot_2_0, pivot_2_2, pivot_1_2, pivot_0_2]
    stretch.edges = edges
    return stretch


@fixture
def stretch_of_single_box_with_crack() -> Stretch:
    stretch = Stretch([], [])
    pivot_0_0 = Pivot(Point(0, 0), stretch)
    pivot_1_0_a = Pivot(Point(1, 0), stretch)
    pivot_1_1 = Pivot(Point(1, 1), stretch)
    pivot_1_0_b = Pivot(Point(1, 0), stretch)
    pivot_2_0 = Pivot(Point(2, 0), stretch)
    pivot_2_2 = Pivot(Point(2, 2), stretch)
    pivot_0_2 = Pivot(Point(0, 2), stretch)
    edges = [
        DirectEdge(pivot_0_0, pivot_1_0_a, stretch),
        DirectEdge(pivot_1_0_a, pivot_1_1, stretch),
        DirectEdge(pivot_1_1, pivot_1_0_b, stretch),
        DirectEdge(pivot_1_0_b, pivot_2_0, stretch),
        DirectEdge(pivot_2_0, pivot_2_2, stretch),
        DirectEdge(pivot_2_2, pivot_0_2, stretch),
        DirectEdge(pivot_0_2, pivot_0_0, stretch)
    ]
    stretch.pivots = [pivot_0_0, pivot_2_0, pivot_2_2, pivot_0_2, pivot_1_0_a, pivot_1_0_b, pivot_1_1]
    stretch.edges = edges
    return stretch


@fixture
def stretch_of_box_and_triangle() -> Stretch:
    stretch = Stretch([], [])
    pivot_0_0 = Pivot(Point(0, 0), stretch)
    pivot_1_0 = Pivot(Point(1, 0), stretch)
    pivot_1_1 = Pivot(Point(1, 1), stretch)
    pivot_0_1 = Pivot(Point(0, 1), stretch)
    pivot_2_1 = Pivot(Point(2, 1), stretch)

    edges = [DirectEdge(pivot_0_0, pivot_1_0, stretch),
             DirectEdge(pivot_1_0, pivot_1_1, stretch),
             DirectEdge(pivot_1_1, pivot_0_1, stretch),
             DirectEdge(pivot_0_1, pivot_0_0, stretch),
             DirectEdge(pivot_1_0, pivot_2_1, stretch),
             DirectEdge(pivot_2_1, pivot_1_1, stretch),
             DirectEdge(pivot_1_1, pivot_1_0, stretch)]

    stretch.pivots = [pivot_0_0, pivot_1_0, pivot_1_1, pivot_0_1, pivot_2_1]
    stretch.edges = edges
    return stretch


@fixture
def stretch_for_offset() -> Stretch:
    stretch = Stretch([], [])
    pivot_0_0 = Pivot(Point(0, 0), stretch)
    pivot_1_0 = Pivot(Point(1, 0), stretch)
    pivot_1_1 = Pivot(Point(1, 1), stretch)
    pivot_1_n1 = Pivot(Point(1, -1), stretch)
    pivot_10_n1 = Pivot(Point(10, -1), stretch)
    pivot_10_n10 = Pivot(Point(10, -10), stretch)
    pivot_0_n10 = Pivot(Point(0, -10), stretch)

    edges = [
        DirectEdge(pivot_0_0, pivot_1_0, stretch),
        DirectEdge(pivot_1_0, pivot_1_1, stretch),
        DirectEdge(pivot_1_1, pivot_0_0, stretch),
        DirectEdge(pivot_1_0, pivot_0_0, stretch),
        DirectEdge(pivot_0_0, pivot_0_n10, stretch),
        DirectEdge(pivot_0_n10, pivot_10_n10, stretch),
        DirectEdge(pivot_10_n10, pivot_10_n1, stretch),
        DirectEdge(pivot_10_n1, pivot_1_n1, stretch),
        DirectEdge(pivot_1_n1, pivot_1_0, stretch)
    ]

    stretch.pivots = [pivot_0_0, pivot_1_0, pivot_1_1, pivot_1_n1, pivot_10_n1, pivot_10_n10, pivot_0_n10]
    stretch.edges = edges
    return stretch


@fixture
def stretch_of_2box_for_offset() -> Stretch:
    stretch = Stretch([], [])
    pivot_0_0 = Pivot(Point(0, 0), stretch)
    pivot_1_0 = Pivot(Point(1, 0), stretch)
    pivot_2_0 = Pivot(Point(2, 0), stretch)
    pivot_2_2 = Pivot(Point(2, 2), stretch)
    pivot_0_2 = Pivot(Point(0, 2), stretch)
    pivot_n1_0 = Pivot(Point(-1, 0), stretch)
    pivot_n1_n2 = Pivot(Point(-1, -2), stretch)
    pivot_1_n2 = Pivot(Point(1, -2), stretch)
    edges = [
        DirectEdge(pivot_0_0, pivot_1_0, stretch),
        DirectEdge(pivot_1_0, pivot_2_0, stretch),
        DirectEdge(pivot_2_0, pivot_2_2, stretch),
        DirectEdge(pivot_2_2, pivot_0_2, stretch),
        DirectEdge(pivot_0_2, pivot_0_0, stretch),
        DirectEdge(pivot_0_0, pivot_n1_0, stretch),
        DirectEdge(pivot_n1_0, pivot_n1_n2, stretch),
        DirectEdge(pivot_n1_n2, pivot_1_n2, stretch),
        DirectEdge(pivot_1_n2, pivot_1_0, stretch),
        DirectEdge(pivot_1_0, pivot_0_0, stretch),
    ]
    stretch.pivots = [pivot_0_0, pivot_1_0, pivot_2_0, pivot_2_2, pivot_0_2, pivot_n1_0, pivot_n1_n2, pivot_1_n2]
    stretch.edges = edges
    return stretch


@fixture
def stretch_for_real_offset_case() -> Stretch:
    return StretchFactory().create(loads(
        'MULTIPOLYGON (((54.01233317240863 -10.212092290648151, 22.712333170585225 -10.21209228064815, 22.712333172566055 34.587907793803176, -18.93766680067012 34.58790779184874, -27.087666806184124 34.587907793803176, -27.087666806184124 16.237896621901427, -27.087666806184124 -20.412093727098295, -27.087666826184126 -45.56209221839969, -27.087666826184126 -95.01209220619683, 3.0011820026950033 -95.01209220619683, 24.746451140575914 -93.4634721588551, 56.66367611144763 -83.41471062464564, 74.17985788639731 -71.02158696273534, 85.51222717358746 -55.51209228151168, 54.01233317125937 -55.51209227246633, 54.01233317240863 -10.212092290648151)), ((-18.9376668096101 92.33790779380305, -18.93766680067012 34.58790779184874, 22.712333172566055 34.587907793803176, 22.712333172566055 44.03790778418159, 48.36562994233339 44.03790778418159, 8.774687355679777 92.3379077854364, -18.9376668096101 92.33790779380305)), ((-17.783212025386398 124.73790779380306, -39.45873254462499 124.73790779380306, -62.83766677696752 92.37471221102714, -62.83766677696752 92.33790780380306, -18.9376668096101 92.33790779380305, 8.774687355679777 92.3379077854364, -17.783212025386398 124.73790779380306)), ((-53.05822597367154 -95.01209220619683, -27.087666826184126 -95.01209220619683, -27.087666826184126 -45.56209221839969, -64.93766677696748 -45.56209221839969, -64.93766677696746 -73.71209220612593, -61.88766677696752 -73.71209220612593, -61.887666776967436 -86.77312703550751, -53.05822597367154 -95.01209220619683)), ((-64.93766677696749 -20.412093717098294, -64.93766677696748 -45.56209221839969, -27.087666826184126 -45.56209221839969, -27.087666806184124 -20.412093727098295, -64.93766677696749 -20.412093717098294)), ((54.01233317240863 -10.212092290648151, 54.01233317125937 -55.51209227246633, 85.51222717358746 -55.51209228151168, 100.26061454987092 -35.32743100086873, 100.01517397290434 -18.973296641710476, 92.83371769042324 -10.212092290648151, 54.01233317240863 -10.212092290648151)), ((48.36562994233339 44.03790778418159, 22.712333172566055 44.03790778418159, 22.712333172566055 34.587907793803176, 22.712333170585225 -10.21209228064815, 54.01233317240863 -10.212092290648151, 92.83371769042324 -10.212092290648151, 48.36562994233339 44.03790778418159)), ((-27.087666806184124 34.587907793803176, -27.087666806184124 44.03790778418159, -62.83766677696752 44.03790780418159, -64.93766677696752 44.0379077938029, -64.9376667769675 16.237896631901428, -27.087666806184124 16.237896621901427, -27.087666806184124 34.587907793803176)), ((-18.9376668096101 92.33790779380305, -62.83766677696752 92.33790780380306, -62.83766677696752 44.03790780418159, -27.087666806184124 44.03790778418159, -27.087666806184124 34.587907793803176, -18.93766680067012 34.58790779184874, -18.9376668096101 92.33790779380305)), ((-64.93766677696749 -20.412093717098294, -27.087666806184124 -20.412093727098295, -27.087666806184124 16.237896621901427, -64.9376667769675 16.237896631901428, -64.93766677696749 -20.412093717098294)))'))


@fixture
def stretch_for_split_by_case() -> Stretch:
    with open(os.path.join(os.path.dirname(os.path.abspath(__file__)),
                           'data/stretch_for_split_by_without_cargo.pkl'), 'rb') as fp:
        return Stretch.load(fp, with_cargo=False)


@fixture
def stretch_for_offset_edges_that_is_longer_than_body_width() -> Stretch:
    stretch = Stretch([], [])

    pivot_0_0 = Pivot(Point(0, 0), stretch)
    pivot_10_0 = Pivot(Point(10, 0), stretch)
    pivot_10_1 = Pivot(Point(10, 1), stretch)
    pivot_5_1 = Pivot(Point(5, 1), stretch)
    pivot_5_10 = Pivot(Point(5, 10), stretch)
    pivot_1_10 = Pivot(Point(1, 10), stretch)

    edges = [
        DirectEdge(pivot_0_0, pivot_10_0, stretch),
        DirectEdge(pivot_10_0, pivot_10_1, stretch),
        DirectEdge(pivot_10_1, pivot_5_1, stretch),
        DirectEdge(pivot_5_1, pivot_5_10, stretch),
        DirectEdge(pivot_5_10, pivot_1_10, stretch),
        DirectEdge(pivot_1_10, pivot_0_0, stretch)
    ]
    pivots = [pivot_0_0, pivot_10_0, pivot_10_1, pivot_5_1, pivot_5_10, pivot_1_10]
    stretch.edges = edges
    stretch.pivots = pivots
    return stretch


@fixture
def stretch_for_tricky_offset():
    stretch = Stretch([], [])
    pivot_0_0 = Pivot(Point(0, 0), stretch)
    pivot_4_0 = Pivot(Point(4, 0), stretch)
    pivot_10_0 = Pivot(Point(10, 0), stretch)
    pivot_10_5 = Pivot(Point(10, 5), stretch)
    pivot_10_10 = Pivot(Point(10, 10), stretch)
    pivot_5_10 = Pivot(Point(5, 10), stretch)
    pivot_0_10 = Pivot(Point(0, 10), stretch)
    pivot_0_6 = Pivot(Point(0, 6), stretch)
    pivot_4_5 = Pivot(Point(4, 5), stretch)
    pivot_4_6 = Pivot(Point(4, 6), stretch)
    pivot_5_6 = Pivot(Point(5, 6), stretch)

    edges = [
        DirectEdge(pivot_0_0, pivot_4_0, stretch),
        DirectEdge(pivot_4_0, pivot_4_5, stretch),
        DirectEdge(pivot_4_5, pivot_4_6, stretch),
        DirectEdge(pivot_4_6, pivot_0_6, stretch),
        DirectEdge(pivot_0_6, pivot_0_0, stretch),
        DirectEdge(pivot_4_0, pivot_10_0, stretch),
        DirectEdge(pivot_10_0, pivot_10_5, stretch),
        DirectEdge(pivot_10_5, pivot_4_5, stretch),
        DirectEdge(pivot_4_5, pivot_4_0, stretch),
        DirectEdge(pivot_4_5, pivot_10_5, stretch),
        DirectEdge(pivot_10_5, pivot_10_10, stretch),
        DirectEdge(pivot_10_10, pivot_5_10, stretch),
        DirectEdge(pivot_5_10, pivot_5_6, stretch),
        DirectEdge(pivot_5_6, pivot_4_6, stretch),
        DirectEdge(pivot_4_6, pivot_4_5, stretch),
        DirectEdge(pivot_0_6, pivot_4_6, stretch),
        DirectEdge(pivot_4_6, pivot_5_6, stretch),
        DirectEdge(pivot_5_6, pivot_5_10, stretch),
        DirectEdge(pivot_5_10, pivot_0_10, stretch),
        DirectEdge(pivot_0_10, pivot_0_6, stretch)
    ]
    pivots = [pivot_0_0, pivot_4_0, pivot_10_0, pivot_10_5, pivot_10_10, pivot_5_10, pivot_0_10, pivot_0_6,
              pivot_4_5, pivot_4_6, pivot_5_6]
    stretch.pivots = pivots
    stretch.edges = edges
    return stretch


@fixture
def stretch_with_concave_ridge_roof() -> Stretch:
    stretch = Stretch([], [])
    pivot_0_0 = Pivot(Point(0, 0), stretch)
    pivot_10_0 = Pivot(Point(10, 0), stretch)
    pivot_10_10 = Pivot(Point(10, 10), stretch)
    pivot_5_5 = Pivot(Point(5, 5), stretch)
    pivot_0_10 = Pivot(Point(0, 10), stretch)

    edges = [
        DirectEdge(pivot_0_0, pivot_10_0, stretch),
        DirectEdge(pivot_10_0, pivot_10_10, stretch),
        DirectEdge(pivot_10_10, pivot_5_5, stretch),
        DirectEdge(pivot_5_5, pivot_0_10, stretch),
        DirectEdge(pivot_0_10, pivot_0_0, stretch),
        DirectEdge(pivot_5_5, pivot_10_10, stretch),
        DirectEdge(pivot_10_10, pivot_0_10, stretch),
        DirectEdge(pivot_0_10, pivot_5_5, stretch),
    ]

    pivots = [pivot_0_0, pivot_10_0, pivot_10_10, pivot_5_5, pivot_0_10]
    stretch.pivots = pivots
    stretch.edges = edges
    return stretch


@fixture
def stretch_with_ring_closure() -> Stretch:
    stretch = Stretch([], [], box(-1, -1, 2, 2))
    pivot_0_0 = Pivot(Point(0, 0), stretch)
    pivot_1_0 = Pivot(Point(1, 0), stretch)
    pivot_1_1 = Pivot(Point(1, 1), stretch)
    pivot_0_1 = Pivot(Point(0, 1), stretch)

    edges = [
        DirectEdge(pivot_0_0, pivot_1_0, stretch),
        DirectEdge(pivot_1_0, pivot_1_1, stretch),
        DirectEdge(pivot_1_1, pivot_0_1, stretch),
        DirectEdge(pivot_0_1, pivot_0_0, stretch),
        DirectEdge(pivot_0_0, pivot_0_1, stretch),
        DirectEdge(pivot_0_1, pivot_1_1, stretch),
        DirectEdge(pivot_1_1, pivot_1_0, stretch),
        DirectEdge(pivot_1_0, pivot_0_0, stretch),
    ]
    pivots = [pivot_0_0, pivot_1_0, pivot_1_1, pivot_0_1]
    stretch.pivots = pivots
    stretch.edges = edges
    return stretch


@fixture
def stretch_of_2box_with_ring() -> Stretch:
    stretch = Stretch([], [], boundary=box(-1, -1, 4, 3))
    pivot_0_0 = Pivot(Point(0, 0), stretch)
    pivot_2_0 = Pivot(Point(2, 0), stretch)
    pivot_2_2 = Pivot(Point(2, 2), stretch)
    pivot_0_2 = Pivot(Point(0, 2), stretch)
    pivot_3_0 = Pivot(Point(3, 0), stretch)
    pivot_3_1 = Pivot(Point(3, 1), stretch)
    pivot_2_1 = Pivot(Point(2, 1), stretch)
    edges = [DirectEdge(pivot_0_0, pivot_2_0, stretch),
             DirectEdge(pivot_2_0, pivot_2_1, stretch),
             DirectEdge(pivot_2_1, pivot_2_2, stretch),
             DirectEdge(pivot_2_2, pivot_0_2, stretch),
             DirectEdge(pivot_0_2, pivot_0_0, stretch),
             DirectEdge(pivot_2_0, pivot_3_0, stretch),
             DirectEdge(pivot_3_0, pivot_3_1, stretch),
             DirectEdge(pivot_3_1, pivot_2_1, stretch),
             DirectEdge(pivot_2_1, pivot_2_0, stretch),
             DirectEdge(pivot_0_2, pivot_2_2, stretch),
             DirectEdge(pivot_2_2, pivot_2_1, stretch),
             DirectEdge(pivot_2_1, pivot_3_1, stretch),
             DirectEdge(pivot_3_1, pivot_3_0, stretch),
             DirectEdge(pivot_3_0, pivot_2_0, stretch),
             DirectEdge(pivot_2_0, pivot_0_0, stretch),
             DirectEdge(pivot_0_0, pivot_0_2, stretch)]
    stretch.pivots = [pivot_0_0, pivot_2_0, pivot_2_2, pivot_0_2, pivot_3_0, pivot_3_1, pivot_2_1]
    stretch.edges = edges
    return stretch


@fixture
def stretch_of_3_region_with_one_wrapped_by_the_other_2() -> Stretch:
    stretch = Stretch([], [])
    pivot_1_0 = Pivot(Point(1, 0), stretch)
    pivot_n1_0 = Pivot(Point(-1, 0), stretch)
    pivot_1_5 = Pivot(Point(1, 5), stretch)
    pivot_n1_5 = Pivot(Point(-1, 5), stretch)
    pivot_1_n5 = Pivot(Point(1, -5), stretch)
    pivot_n1_n5 = Pivot(Point(-1, -5), stretch)
    pivot_10_0 = Pivot(Point(10, 0), stretch)
    pivot_n10_0 = Pivot(Point(-10, 0), stretch)
    pivot_10_10 = Pivot(Point(10, 10), stretch)
    pivot_n10_10 = Pivot(Point(-10, 10), stretch)
    pivot_10_n10 = Pivot(Point(10, -10), stretch)
    pivot_n10_n10 = Pivot(Point(-10, -10), stretch)

    edges = [
        DirectEdge(pivot_1_n5, pivot_1_0, stretch),
        DirectEdge(pivot_1_0, pivot_1_5, stretch),
        DirectEdge(pivot_1_5, pivot_n1_5, stretch),
        DirectEdge(pivot_n1_5, pivot_n1_0, stretch),
        DirectEdge(pivot_n1_0, pivot_n1_n5, stretch),
        DirectEdge(pivot_n1_n5, pivot_1_n5, stretch),

        DirectEdge(pivot_1_0, pivot_10_0, stretch),
        DirectEdge(pivot_10_0, pivot_10_10, stretch),
        DirectEdge(pivot_10_10, pivot_n10_10, stretch),
        DirectEdge(pivot_n10_10, pivot_n10_0, stretch),
        DirectEdge(pivot_n10_0, pivot_n1_0, stretch),
        DirectEdge(pivot_n1_0, pivot_n1_5, stretch),
        DirectEdge(pivot_n1_5, pivot_1_5, stretch),
        DirectEdge(pivot_1_5, pivot_1_0, stretch),

        DirectEdge(pivot_n10_0, pivot_n10_n10, stretch),
        DirectEdge(pivot_n10_n10, pivot_10_n10, stretch),
        DirectEdge(pivot_10_n10, pivot_10_0, stretch),
        DirectEdge(pivot_10_0, pivot_1_0, stretch),
        DirectEdge(pivot_1_0, pivot_1_n5, stretch),
        DirectEdge(pivot_1_n5, pivot_n1_n5, stretch),
        DirectEdge(pivot_n1_n5, pivot_n1_0, stretch),
        DirectEdge(pivot_n1_0, pivot_n10_0, stretch)
    ]

    stretch.pivots = [pivot_1_0, pivot_n1_0, pivot_1_5, pivot_n1_5, pivot_1_n5, pivot_n1_n5, pivot_10_0, pivot_n10_0,
                      pivot_10_10, pivot_n10_10, pivot_10_n10, pivot_n10_n10]

    stretch.edges = edges
    return stretch


class TestPivot:
    def test_equality(self, stretch_of_two_box):
        stretch = stretch_of_two_box
        assert stretch.pivots[0] == stretch.pivots[0]
        assert stretch.pivots[0] != stretch.pivots[1]

    def test_repr(self, stretch_of_two_box):
        pivot = stretch_of_two_box.pivots[0]
        assert len(str(pivot)) > 0


class TestDirectEdge:
    def test_direct_edge_view_has_same_hash_with_direct_edge(self, stretch_of_two_box):
        stretch = stretch_of_two_box
        edge = DirectEdge(stretch.query_pivots(Point(2, 2))[0],
                          stretch.query_pivots(Point(0, 2))[0],
                          stretch)

        edge_view = DirectEdgeView(stretch.query_pivots(Point(2, 2))[0],
                                   stretch.query_pivots(Point(0, 2))[0],
                                   stretch)
        assert edge == edge_view
        assert hash(edge) == hash(edge_view)
        assert edge in stretch.edges
        assert edge_view in stretch.edges
        assert edge in {edge_view}

    def test_expand(self, stretch_of_two_box):
        stretch = stretch_of_two_box
        edge = stretch.edges[0]
        assert edge.shape.equals(LineString([(0, 0), (2, 0)]))

        origin_num_pivots = len(stretch.pivots)
        origin_num_edges = len(stretch.edges)

        # add to endpoints' pivot
        new_pivot = edge.expand(Point(MATH_EPS / 10, 0))
        assert new_pivot == stretch.pivots[0]
        assert origin_num_pivots == len(stretch.pivots)
        assert origin_num_edges == len(stretch.edges)

        edge = stretch.query_edges(Point(2, 0.5))[0]
        assert edge.shape.equals(LineString([(2, 0), (2, 1)]))
        new_pivot = edge.expand(Point(2, 0.5))
        assert new_pivot != stretch.pivots[0]
        assert new_pivot != stretch.pivots[1]
        assert new_pivot.shape.equals(Point(2, 0.5))
        assert len(new_pivot.out_edges) == 2
        assert len(new_pivot.in_edges) == 2
        assert origin_num_pivots + 1 == len(stretch.pivots)
        assert origin_num_edges + 2 == len(stretch.edges)

        pivot = stretch.query_pivots(Point(2, 1))[0]
        assert len(pivot.out_edges) == 2
        assert len(pivot.in_edges) == 2

    def test_sub_edge_without_touching_pivot(self, stretch_of_single_box):
        stretch = stretch_of_single_box
        edge = stretch.edges[0]
        assert edge.shape.equals(LineString([(0, 0), (2, 0)]))
        assert len(stretch.pivots) == 4
        assert len(stretch.edges) == 4

        sub_edge = edge.sub_edge(box(1, 0, 1.5, 1))
        assert sub_edge.shape.equals(LineString([(1, 0), (1.5, 0)]))
        assert len(stretch.pivots) == 6
        assert len(stretch.edges) == 6
        assert len(stretch.closure_snapshot().closures) == 1

    def test_sub_edge_touching_pivot(self, stretch_of_single_box):
        stretch = stretch_of_single_box
        edge = stretch.edges[0]
        assert edge.shape.equals(LineString([(0, 0), (2, 0)]))
        assert len(stretch.pivots) == 4
        assert len(stretch.edges) == 4

        sub_edge = edge.sub_edge(box(0, 0, 1, 0.5))
        assert sub_edge.shape.equals(LineString([(0, 0), (1, 0)]))
        assert len(stretch.pivots) == 5
        assert len(stretch.edges) == 5
        assert len(stretch.closure_snapshot().closures) == 1

    def test_sub_edge_offset(self, stretch_of_single_box):
        stretch = stretch_of_single_box
        edge = stretch.edges[0]
        sub_edge = edge.sub_edge(box(0.5, 0, 1, 1))
        assert isinstance(sub_edge, DirectEdge)
        result = OffsetStrategy(sub_edge, Vector(0, 1)).do()[0]
        assert isinstance(result, DirectEdge)
        assert isinstance(result.closure, ClosureView)
        assert result.closure.shape.equals(loads('POLYGON ((0.5 1, 1 1, 1 0, 2 0, 2 2, 0 2, 0 0, 0.5 0, 0.5 1))'))

    def test_related_closure(self, stretch_of_two_box):
        stretch = stretch_of_two_box
        edge = stretch.edges[0]
        assert edge.shape.equals(LineString([(0, 0), (2, 0)]))
        assert isinstance(edge.closure, ClosureView)
        assert edge.closure.shape.equals(box(0, 0, 2, 2))

        edge = stretch.query_edges(Point(3, 1))[0]
        assert isinstance(edge.closure, ClosureView)
        assert edge.closure.shape.equals(box(2, 0, 3, 1))

    def test_next(self, stretch_of_box_and_triangle):
        stretch = stretch_of_box_and_triangle
        edge = stretch.edges[0]
        assert edge.shape.equals(LineString([(0, 0), (1, 0)]))
        assert edge.next.shape.equals(LineString([(1, 0), (1, 1)]))

        edge = stretch.edges[-1]
        assert edge.shape.equals(LineString([(1, 1), (1, 0)]))
        assert edge.next.shape.equals(LineString([(1, 0), (2, 1)]))

    def test_next_for_2_box(self, stretch_of_two_box):
        stretch = stretch_of_two_box
        edge = DirectEdge(stretch.query_pivots(Point(2, 2))[0],
                          stretch.query_pivots(Point(0, 2))[0],
                          stretch)
        result = edge.next
        assert result.shape.equals(LineString([(0, 2), (0, 0)]))

        result = result.next
        assert result.shape.equals(LineString([(0, 0), (2, 0)]))

        result = result.next
        assert result.shape.equals(LineString([(2, 0), (2, 1)]))

        result = result.next
        assert result.shape.equals(LineString([(2, 1), (2, 2)]))

        result = result.next
        assert result.shape.equals(LineString([(2, 2), (0, 2)]))

        edge = DirectEdge(stretch.query_pivots(Point(2, 0))[0],
                          stretch.query_pivots(Point(3, 0))[0],
                          stretch)

        result = edge.next
        assert result.shape.equals(LineString([(3, 0), (3, 1)]))

        result = result.next
        assert result.shape.equals(LineString([(3, 1), (2, 1)]))

        result = result.next
        assert result.shape.equals(LineString([(2, 1), (2, 0)]))

    def test_previous(self, stretch_of_box_and_triangle):
        stretch = stretch_of_box_and_triangle
        edge = stretch.edges[-1]
        assert edge.shape.equals(LineString([(1, 1), (1, 0)]))
        assert edge.previous.shape.equals(LineString([(2, 1), (1, 1)]))

        edge = stretch.edges[-3]
        assert edge.shape.equals(LineString([(1, 0), (2, 1)]))
        assert edge.previous.shape.equals(LineString([(1, 1), (1, 0)]))

    def test_reverse(self, stretch_of_2box_with_ring):
        stretch = stretch_of_2box_with_ring
        edge = stretch.edges[0]
        assert edge.shape.equals(LineString([(0, 0), (2, 0)]))
        assert edge.reverse
        assert edge.closure.shape.length < edge.reverse.closure.shape.length


class TestDirectEdgeView:
    def test_create_edge_view_do_nothing_to_pivot(self, stretch_of_single_box):
        stretch = stretch_of_single_box
        edge = stretch.edges[0]
        origin_num_from_pivot_in_edges = len(edge.from_pivot.in_edges)
        origin_num_from_pivot_out_edges = len(edge.from_pivot.out_edges)
        origin_num_to_pivot_in_edges = len(edge.to_pivot.in_edges)
        origin_num_to_pivot_out_edges = len(edge.to_pivot.out_edges)

        view = DirectEdgeView(edge.from_pivot, edge.to_pivot, edge.stretch)
        assert isinstance(view, DirectEdgeView)

        assert origin_num_from_pivot_in_edges == len(view.from_pivot.in_edges)
        assert origin_num_from_pivot_out_edges == len(view.from_pivot.out_edges)
        assert origin_num_to_pivot_in_edges == len(view.to_pivot.in_edges)
        assert origin_num_to_pivot_out_edges == len(view.to_pivot.out_edges)

        assert isinstance(view.reverse, DirectEdgeView)

        assert origin_num_from_pivot_in_edges == len(view.from_pivot.in_edges)
        assert origin_num_from_pivot_out_edges == len(view.from_pivot.out_edges)
        assert origin_num_to_pivot_in_edges == len(view.to_pivot.in_edges)
        assert origin_num_to_pivot_out_edges == len(view.to_pivot.out_edges)


class TestStretch:
    def test_deep_copy_stretch(self):
        with open(os.path.join(os.path.dirname(os.path.abspath(__file__)),
                               'data/stretch_for_deepcopy_without_cargo.pkl'), 'rb') as fp:
            stretch = Stretch.load(fp, with_cargo=False)
        stretch = deepcopy(stretch)
        assert isinstance(stretch, Stretch)

    def test_deep_copy_other(self, stretch_of_two_box):
        stretch = deepcopy(stretch_of_two_box)
        assert isinstance(stretch, Stretch)

    def test_query_pivot(self, stretch_of_two_box):
        stretch = stretch_of_two_box
        result = stretch.query_pivots(Point(0, 0))
        assert len(result) == 1
        assert result[0] == stretch.pivots[0]

    def test_query_edges(self, stretch_of_two_box):
        stretch = stretch_of_two_box
        result = stretch.query_edges(Point(1, 0), buffer=MATH_EPS)
        assert len(result) == 1

        result = stretch.query_edges(box(2, 0, 2.1, 0.1))
        assert len(result) == 4

    def test_add_pivot(self, stretch_of_two_box):
        stretch = stretch_of_two_box
        pivot0 = stretch.pivots[0]
        result = stretch.add_pivot(Point(MATH_EPS / 10, 0), reuse_existing=True, dist_tol=MATH_EPS)
        assert pivot0 == result

        pivot_cargo = {'test': 1}
        result = stretch.add_pivot(Point(-MATH_EPS / 10, 0), reuse_existing=True, dist_tol=0, cargo_dict=pivot_cargo)
        assert pivot0 != result
        assert result.cargo.data_equals(pivot_cargo)

        result = stretch.add_pivot(Point(0, 0), reuse_existing=False, dist_tol=MATH_EPS)
        assert pivot0 != result

        with pytest.raises(ValueError):
            stretch.add_pivot(Point())

        with pytest.raises(ValueError):
            stretch.add_pivot(1)

    def test_add_closure_case0(self, stretch_of_two_box):
        stretch = stretch_of_two_box
        origin_num_pivots: int = len(stretch.pivots)

        result = stretch.add_closure(box(0, 0, 2, 2), dist_tol=MATH_EPS)
        assert result
        assert origin_num_pivots == len(stretch.pivots)

        result = stretch.add_closure(box(2, 1, 3, 2), dist_tol=MATH_EPS)
        assert result
        assert origin_num_pivots + 1 == len(stretch.pivots)

    def test_add_closure_case1(self, stretch_of_single_box):
        stretch = stretch_of_single_box
        origin_num_pivots: int = len(stretch.pivots)
        origin_num_edges: int = len(stretch.edges)

        stretch.add_closure(box(2, 0, 3, 4), dist_tol=MATH_EPS)
        assert len(stretch.pivots) == origin_num_pivots + 3
        assert len(stretch.edges) == origin_num_edges + 5

    def test_add_closure_case2(self, stretch_of_two_box):
        stretch = stretch_of_two_box
        assert len(stretch.pivots) == 7
        assert len(stretch.edges) == 9
        stretch.add_closure(box(0, 0, 1, 1), dist_tol=MATH_EPS)
        assert len(stretch.pivots) == 10
        assert len(stretch.edges) == 15
        closures = stretch.closure_snapshot().closures
        assert len(closures) == 3

    def test_add_closure_that_crossing_multiple_closures(self, stretch_of_two_box):
        stretch = stretch_of_two_box
        assert stretch.add_closure(box(0, 0, 2.5, 0.5))
        closures = stretch.closure_snapshot().closures
        assert len(closures) == 4
        assert len(stretch.pivots) == 11
        assert len(stretch.edges) == 19

    def test_add_closures_that_crossing_each_other(self, stretch_of_single_box):
        stretch = stretch_of_single_box
        assert stretch.add_closure(LineString([(0.5, 0), (0.5, 1)]).buffer(MATH_EPS * 10, single_sided=True))
        assert stretch.add_closure(LineString([(0, 0.5), (1, 0.5)]).buffer(MATH_EPS * 10, single_sided=True))
        closures = stretch.closure_snapshot().closures
        assert len(closures) == 7

    def test_add_very_small_closure(self, stretch_of_single_box):
        stretch = stretch_of_single_box
        polys = (stretch.closure_snapshot().occupation
                 .intersection(LineString([(0.5, -0.5), (1.5, 0.5)])
                               .buffer(2 * MATH_EPS, cap_style=CAP_STYLE.flat, join_style=JOIN_STYLE.mitre))
                 .simplify(0)
                 .ext.flatten(Polygon)
                 .to_list())
        assert len(polys) == 1
        assert stretch.add_closure(polys[0], dist_tol=MATH_EPS)
        closures = stretch.closure_snapshot().closures
        assert len(closures) == 2

    def test_add_ring(self, stretch_of_two_box):
        stretch = stretch_of_two_box
        with pytest.raises(ValueError):
            stretch.add_ring(box(0, 0, 1, 1))

        assert len(stretch.closure_snapshot().closures) == 2

        ring = box(-1, -1, 4, 3).difference(Polygon([(0, 0), (3, 0), (3, 1), (2, 1), (2, 2), (0, 2)]))
        result = stretch.add_ring(ring)
        assert len(result) == 1
        assert len(result[0]) > 0
        closures = stretch.closure_snapshot().closures
        assert len(closures) == 3
        closures.sort(key=lambda closure: closure.shape.length)
        assert closures[-1].shape.equals(ring)

    def test_remove_closure(self, stretch_of_two_box):
        stretch = stretch_of_two_box
        closures = sorted(stretch.closure_snapshot().closures,
                          key=lambda closure: closure.shape.area)
        stretch.remove_closure(closures[0])

        assert len(stretch.pivots) == 5
        assert len(stretch.edges) == 5

        stretch.remove_closure(closures[1])

        assert len(stretch.pivots) == 0
        assert len(stretch.edges) == 0

    def test_union_closure(self, stretch_of_two_box):
        stretch = stretch_of_two_box
        closures = stretch.closure_snapshot().closures
        assert len(closures) == 2

        origin_num_pivots = len(stretch.pivots)
        stretch.union_closures(closures)
        assert origin_num_pivots == len(stretch.pivots)
        closures = stretch.closure_snapshot().closures
        assert 1 == len(closures)

    def test_union_2_closures_which_left_a_hole_like_region(self, stretch_of_3_region_with_one_wrapped_by_the_other_2):
        stretch = stretch_of_3_region_with_one_wrapped_by_the_other_2
        closures = sorted(stretch.closure_snapshot().closures, key=lambda closure: closure.shape.area, reverse=True)

        stretch.union_closures(closures[:2])
        new_closures = sorted(stretch.closure_snapshot().closures, key=lambda closure: closure.shape.area)
        assert len(new_closures) == 3
        assert new_closures[0].shape.is_empty
        assert new_closures[0].complementary_shape.equals(box(-1, -5, 1, 5))
        assert new_closures[1].shape.equals(box(-1, -5, 1, 5))
        assert new_closures[1].complementary_shape.is_empty
        assert new_closures[2].shape.equals(box(-10, -10, 10, 10))
        assert new_closures[2].complementary_shape.is_empty

    def test_split_by_failing_splitter(self, stretch_of_two_box):
        stretch = stretch_of_two_box
        origin_num_pivots = len(stretch.pivots)
        origin_num_edges = len(stretch.edges)

        # split by a failing splitter
        assert not stretch.split_by(LineString([(0.9, 0.9), (1.1, 1.1)]))

        assert len(stretch.pivots) == origin_num_pivots
        assert len(stretch.edges) == origin_num_edges
        assert len(stretch.closure_snapshot().closures) == 2

    def test_split_by_simple_splitter(self, stretch_of_two_box):
        stretch = stretch_of_two_box
        edge_cargo = {'test': 0}
        assert stretch.split_by(LineString([(1, 0), (1, 2)]), edge_cargo_dict=edge_cargo)

        closures = stretch.closure_snapshot().closures
        assert len(closures) == 3
        closures.sort(key=lambda closure: closure.shape.centroid.x)
        assert closures[0].shape.equals(box(0, 0, 1, 2))
        assert closures[1].shape.equals(box(1, 0, 2, 2))
        assert closures[2].shape.equals(box(2, 0, 3, 1))

        edge = stretch.query_edges(Point(1, 1))[0]
        assert edge.cargo.data_equals(edge_cargo)

    def test_split_by_splitter_across_several_closures(self, stretch_of_two_box):
        stretch = stretch_of_two_box
        origin_num_pivots = len(stretch.pivots)

        assert stretch.split_by(LineString([(0, 0.5), (3, 0.5)]))
        closures = stretch.closure_snapshot().closures
        assert len(closures) == 4
        assert len(stretch.pivots) == origin_num_pivots + 3
        assert len(stretch.edges) == 17

    def test_split_by_splitter_touching_edges(self, stretch_of_two_box):
        stretch = stretch_of_two_box
        origin_num_pivots = len(stretch.pivots)
        origin_num_edges = len(stretch.edges)

        assert stretch.split_by(LineString([(0, 1), (3, 1)]))
        closures = stretch.closure_snapshot().closures
        assert len(closures) == 3
        assert len(stretch.pivots) == origin_num_pivots + 1
        assert len(stretch.edges) == origin_num_edges + 3

    def test_split_by_spliter_crossing_pivot(self, stretch_of_single_concave_box):
        stretch = stretch_of_single_concave_box
        assert stretch.split_by(LineString([(0, 1 - MATH_EPS / 10), (2, 1 - MATH_EPS / 10)]))
        assert len(stretch.pivots) == 7
        assert len(stretch.edges) == 11
        closures = stretch.closure_snapshot().closures
        assert len(closures) == 3

    def test_split_by_multi_linestring(self, stretch_of_single_box):
        stretch = stretch_of_single_box
        multi_lines = MultiLineString([LineString([(-1, 1), (3, 1)]),
                                       LineString([(1, -1), (1, 3)])])
        assert stretch.split_by(multi_lines)
        closures = stretch.closure_snapshot().closures
        assert len(closures) == 4

    def test_split_by_multi_linestring_with_burr(self, stretch_of_single_box):
        stretch = stretch_of_single_box
        multi_lines = MultiLineString([LineString([(-1, 1), (3, 1)]),
                                       LineString([(1, -1), (1, 1.5)])])
        assert stretch.split_by(multi_lines)
        closures = stretch.closure_snapshot().closures
        assert len(closures) == 3
        closures.sort(key=lambda closure: closure.shape.centroid.x)
        assert closures[0].shape.equals(box(0, 0, 1, 1))
        assert closures[1].shape.equals(box(0, 1, 2, 2))
        assert closures[2].shape.equals(box(1, 0, 2, 1))

    def test_split_by_multi_linestring_not_crossing_closure(self, stretch_of_single_box):
        stretch = stretch_of_single_box
        multi_lines = MultiLineString([LineString([(1, 0), (1, 1)]),
                                       LineString([(0, 1), (1, 1)])])
        assert stretch.split_by(multi_lines)
        closures = stretch.closure_snapshot().closures
        assert len(closures) == 2

    def test_split_by_for_real_case(self, stretch_for_split_by_case):
        stretch = stretch_for_split_by_case
        spliter = loads(
            'MULTILINESTRING ((14.18463081869943 85.73790778799446, -10.787666816042908 85.73790778799446), (-10.787666816042908 85.73790778799446, -27.087666816184125 85.73790778799446), (-27.087666816184125 85.73790778799446, -62.837667776967514 85.73790778799446), (-62.837667776967514 44.03790779418159, -27.087666816184125 44.03790779418159), (-27.087666816184125 44.03790779418159, -10.787666816042908 44.03790779418159), (-10.787666816042908 44.03790779418159, 22.712333182566056 44.03790779418159), (22.712333182566056 44.03790779418159, 48.365630934136504 44.03790779418159), (-27.087666816184125 -95.01209320619682, -27.087666816184125 -45.56209220839969), (-27.087666816184125 -45.56209220839969, -27.087666816184125 -20.412093727098295), (-27.087666816184125 -20.412093727098295, -27.087666816184125 16.237896621901427), (-27.087666816184125 16.237896621901427, -27.087666816184125 44.03790779418159), (-27.087666816184125 44.03790779418159, -27.087666816184125 85.73790778799446), (22.712333182566056 44.03790779418159, 22.712333182566056 -4.012092247400119), (22.712333182566056 -4.012092247400119, 22.712333182566056 -93.60833574153725), (54.012333182565925 -4.012092247400119, 54.012333182565925 -84.2494556496058), (-10.787666816042908 85.73790778799446, -10.787666816042908 44.03790779418159), (89.66233328562191 -49.832252902159595, 89.66233328562191 -6.3430784117398185), (22.712333182566056 -4.012092247400119, 54.012333182565925 -4.012092247400119), (54.012333182565925 -4.012092247400119, 87.75165149077301 -4.012092247400119), (-27.087666816184125 -45.56209220839969, -64.93766777696747 -45.56209220839969), (-64.93766777696749 -20.412093727098295, -27.087666816184125 -20.412093727098295), (-27.087666816184125 16.237896621901427, -64.9376677769675 16.237896621901427))')
        assert stretch.split_by(spliter)
        closures = stretch.closure_snapshot().closures
        assert len(closures) == 13

    def test_remove_dangling_edges(self, stretch_of_single_box_with_glitch):
        stretch = stretch_of_single_box_with_glitch
        assert len(stretch.pivots) == 5
        assert len(stretch.edges) == 6
        stretch.remove_dangling_edges()
        assert len(stretch.edges) == 4

    def test_simplify_edges_0(self, stretch_of_single_box_collinear_edge):
        stretch = stretch_of_single_box_collinear_edge
        assert len(stretch.pivots) == 5
        assert len(stretch.edges) == 5
        stretch.simplify_edges()
        assert len(stretch.pivots) == 4
        assert len(stretch.edges) == 4

    def test_simplify_edges_1(self, stretch_of_two_box_with_collinear_edge):
        stretch = stretch_of_two_box_with_collinear_edge
        assert len(stretch.pivots) == 7
        assert len(stretch.edges) == 10
        stretch.simplify_edges()
        assert len(stretch.pivots) == 6
        assert len(stretch.edges) == 8

    def test_simplify_edges_2(self):
        eps = 0.001
        stretch = Stretch([], [])
        pivot_0_0 = Pivot(Point(0, 0), stretch)
        pivot_100_0 = Pivot(Point(100, 0), stretch)
        pivot_100_100 = Pivot(Point(100, 100), stretch)
        pivot_50_100eps = Pivot(Point(50, 100 + eps), stretch)
        pivot_0_100 = Pivot(Point(0, 100), stretch)
        edges = [DirectEdge(pivot_0_0, pivot_100_0, stretch),
                 DirectEdge(pivot_100_0, pivot_100_100, stretch),
                 DirectEdge(pivot_100_100, pivot_50_100eps, stretch),
                 DirectEdge(pivot_50_100eps, pivot_0_100, stretch),
                 DirectEdge(pivot_0_100, pivot_0_0, stretch)]
        stretch.pivots = [pivot_0_0, pivot_100_0, pivot_100_100, pivot_50_100eps, pivot_0_100]
        stretch.edges = edges
        stretch.simplify_edges(dist_tol=eps * 0.9)
        assert len(stretch.edges) == 5
        stretch.simplify_edges(dist_tol=eps * 1.1)
        assert len(stretch.edges) == 4


class TestStretchFactory:
    def test_create(self):
        multi_poly = loads(
            'MULTIPOLYGON (((-53.05822597367154 -95.01209220619683, -61.887666776967436 -86.77312703550751, -61.88766677696752 -73.71209220612593, -64.93766677696746 -73.71209220612593, -64.93766677696748 -45.56209221839969, -27.087666826184126 -45.56209221839969, -27.087666826184126 -95.01209220619683, -53.05822597367154 -95.01209220619683)), ((-64.93766677696749 -20.412093737098296, -27.087666826184126 -20.412093737098296, -27.087666826184126 -45.56209219839969, -64.93766677696748 -45.56209219839969, -64.93766677696749 -20.412093737098296)), ((-27.087666806184124 44.03790778418159, -10.787666816042908 44.03790778418159, 22.712333172566055 44.03790778418159, 22.712333172566055 33.837907793117665, 22.712333172566055 -4.012092247400119, 22.712333172566055 -93.60833474224941, 3.0011820026950033 -95.01209220619683, -27.087666806184124 -95.01209220619683, -27.087666806184124 -45.56209220839969, -27.087666806184124 -20.412093727098295, -27.087666806184124 16.237896621901427, -27.087666806184124 44.03790778418159)), ((-64.9376667769675 16.237896611901427, -27.087666826184126 16.237896611901427, -27.087666826184126 -20.412093717098294, -64.93766677696749 -20.412093717098294, -64.9376667769675 16.237896611901427)), ((-64.93766677696752 44.0379077938029, -27.087666826184126 44.03790778418159, -27.087666826184126 16.237896631901428, -64.9376667769675 16.237896631901428, -64.93766677696752 44.0379077938029)), ((-62.83766677696752 44.03790780418159, -62.83766677696752 85.73790777799447, -27.087666826184126 85.73790777799447, -27.087666826184126 44.03790780418159, -62.83766677696752 44.03790780418159)), ((-27.087666806184124 44.03790780418159, -27.087666806184124 85.73790777799447, -10.787666826042908 85.73790777799447, -10.787666826042908 44.03790780418159, -27.087666806184124 44.03790780418159)), ((14.18462981050255 85.73790779799445, -10.787666816042908 85.73790779799445, -27.087666816184125 85.73790779799445, -62.83766677696752 85.73790779799445, -62.83766677696752 92.37471221102714, -39.45873254462499 124.73790779380306, -17.783212025386398 124.73790779380306, 14.18462981050255 85.73790779799445)), ((56.66367611144763 -83.41471062464564, 54.012333192565926 -84.24945464645742, 54.012333192565926 -50.96209225740062, 88.83678942334107 -50.96209225740062, 74.17985788639731 -71.02158696273534, 56.66367611144763 -83.41471062464564)), ((54.012333172565924 -50.96209224740062, 54.012333172565924 -84.2494546527542, 24.746451140575914 -93.4634721588551, 22.712333192566057 -93.60833474082509, 22.712333192566057 -4.012092257400119, 54.012333172565924 -4.012092257400119, 54.012333172565924 -13.112092206882949, 54.012333172565924 -50.96209224740062)), ((100.26061454987092 -35.32743100086873, 88.83678943795454 -50.96209223740062, 54.012333192565926 -50.96209223740062, 54.012333192565926 -13.11209221688295, 95.21081356160086 -13.11209221688295, 100.01517397290434 -18.973296641710476, 100.26061454987092 -35.32743100086873)), ((54.012333192565926 -13.112092196882948, 54.012333192565926 -4.012092257400119, 87.7516504989699 -4.012092257400119, 95.21081354520709 -13.112092196882948, 54.012333192565926 -13.112092196882948)), ((54.012333182565925 -4.012092237400119, 22.712333192566057 -4.012092237400119, 22.712333192566057 33.837907783117664, 56.72645011656729 33.837907783117664, 87.75165048257614 -4.012092237400119, 54.012333182565925 -4.012092237400119)), ((22.712333192566057 33.837907803117666, 22.712333192566057 44.03790778418159, 48.36562994233339 44.03790778418159, 56.72645010017352 33.837907803117666, 22.712333192566057 33.837907803117666)), ((22.712333182566056 44.03790780418159, -10.787666806042907 44.03790780418159, -10.787666806042907 85.73790777799447, 14.18462982689631 85.73790777799447, 48.36562992593962 44.03790780418159, 22.712333182566056 44.03790780418159)))')
        stretch = StretchFactory(1e-6).create(multi_poly)
        closures = stretch.closure_snapshot().closures
        assert len(closures) == 15


class TestClosure:
    def test_shape_of_closure(self, stretch_of_two_box):
        stretch = stretch_of_two_box
        closures = stretch.closure_snapshot().closures
        closures.sort(key=lambda closure: closure.shape.centroid.x)
        assert closures[0].shape.equals(box(0, 0, 2, 2))
        assert closures[1].shape.equals(box(2, 0, 3, 1))

    def test_shape_of_ring_closure(self, stretch_with_ring_closure):
        stretch = stretch_with_ring_closure
        edge = stretch.edges[-1]
        assert edge.shape.equals(LineString([(1, 0), (0, 0)]))
        shape = edge.closure.shape
        assert shape.equals(Polygon([(-1, -1), (2, -1), (2, 2), (-1, 2)], [[(1, 0), (0, 0), (0, 1), (1, 1)]]))
        assert shape.interiors


class TestClosureSnapshot:
    def test_create_closure_snapshot_from_stretch(self, stretch_of_two_box):
        stretch = stretch_of_two_box
        closure_snapshot = ClosureSnapshot.create_from(stretch)
        assert len(closure_snapshot.closures) == 2
        closures = sorted(closure_snapshot.closures, key=lambda closure: closure.shape.area)
        assert closures[0].shape.equals(box(2, 0, 3, 1))
        assert closures[1].shape.equals(box(0, 0, 2, 2))

    def test_create_closure_snapshot_from_stretch_with_crack(self, stretch_of_single_box_with_crack):
        stretch = stretch_of_single_box_with_crack
        closure_snapshot = ClosureSnapshot.create_from(stretch)
        assert len(closure_snapshot.closures) == 0

    def test_create_closure_snapshot_with_duplicate_pivots(self, stretch_of_single_box_with_duplicate_points):
        stretch = stretch_of_single_box_with_duplicate_points
        closures = stretch.closure_snapshot().closures
        assert len(closures) == 0  # should not support stretch with duplicate pivots

    def test_create_closure_snapshot_for_stretch_with_ring_case0(self, stretch_with_ring_closure):
        stretch = stretch_with_ring_closure
        closures = stretch.closure_snapshot().closures
        assert len(closures) == 2
        closures.sort(key=lambda closure: closure.shape.length)
        assert closures[0].shape.equals(box(0, 0, 1, 1))
        assert closures[1].shape.equals(
            Polygon([(-1, -1), (2, -1), (2, 2), (-1, 2)], [[(1, 0), (0, 0), (0, 1), (1, 1)]]))

        # remove dangling will not remove ring
        stretch.remove_dangling_edges()
        stretch.remove_dangling_pivots()
        assert len(stretch.closure_snapshot().closures) == 2

        # remove boundary, then the ring closure will become empty polygon
        stretch.boundary = None
        closures = stretch.closure_snapshot().closures
        assert len(closures) == 2
        closures = sorted(closures, key=lambda closure: closure.shape.area)
        assert closures[0].shape.is_empty
        assert closures[1].shape.equals(box(0, 0, 1, 1))

        origin_pivot_num = len(stretch.pivots)
        origin_edge_num = len(stretch.edges)

        stretch.remove_dangling_edges()
        stretch.remove_dangling_pivots()
        assert origin_pivot_num == len(stretch.pivots)
        assert origin_edge_num == len(stretch.edges)

    def test_creat_closure_snapshot_for_stretch_with_ring_case1(self, stretch_of_2box_with_ring):
        stretch = stretch_of_2box_with_ring
        closures = stretch.closure_snapshot().closures
        assert len(closures) == 3
        closures.sort(key=lambda closure: closure.shape.length)
        assert closures[-1].shape.equals(
            loads('POLYGON ((-1 -1, -1 3, 4 3, 4 -1, -1 -1), (2 0, 3 0, 3 1, 2 1, 2 2, 0 2, 0 0, 2 0))'))


class TestOffsetStrategy:
    def test_shrinking_closure(self, stretch_of_two_box):
        stretch = stretch_of_two_box
        edge = stretch.query_edges(Point(2, 0.5))[0]
        assert edge.shape.equals(LineString([(2, 0), (2, 1)]))

        closure = OffsetStrategy(edge, Vector(-1, 0)).shrinking_closure
        assert isinstance(closure, ClosureView)
        assert closure.shape.equals(box(0, 0, 2, 2))

        closure = OffsetStrategy(edge, Vector(1, 0)).shrinking_closure
        assert isinstance(closure, ClosureView)
        assert closure.shape.equals(box(2, 0, 3, 1))

        edge = stretch.query_edges(Point(2.5, 1))[0]
        assert edge.shape.equals(LineString([(3, 1), (2, 1)]))

        closure = OffsetStrategy(edge, Vector(0, 1)).shrinking_closure
        assert closure is None

        closure = OffsetStrategy(edge, Vector(0, -1)).shrinking_closure
        assert isinstance(closure, ClosureView)
        assert closure.shape.equals(box(2, 0, 3, 1))

    def test_does_from_pivot_use_perpendicular_mode_case0(self, stretch_of_two_box):
        stretch = stretch_of_two_box
        edge = stretch.edges[0]
        assert edge.shape.equals(LineString([(0, 0), (2, 0)]))
        assert not OffsetStrategy.does_from_pivot_use_perpendicular_mode(edge, Vector(0, 1))
        assert OffsetStrategy.does_from_pivot_use_perpendicular_mode(edge, Vector(0, -1))

        edge = stretch.query_edges(Point(2, 0.5))[0]
        assert edge.shape.equals(LineString([(2, 0), (2, 1)]))
        assert not OffsetStrategy.does_from_pivot_use_perpendicular_mode(edge, Vector(0.2, 0))
        assert not OffsetStrategy.does_from_pivot_use_perpendicular_mode(edge, Vector(-0.2, 0))

    def test_does_from_pivot_use_perpendicular_mode_case1(self, stretch_of_single_box):
        stretch = stretch_of_single_box
        edge = stretch.edges[0]
        assert edge.shape.equals(LineString([(0, 0), (2, 0)]))
        assert not OffsetStrategy.does_from_pivot_use_perpendicular_mode(edge, Vector(0, 0.5))

    def test_does_to_pivot_use_perpendicular_mode(self, stretch_of_two_box):
        stretch = stretch_of_two_box
        edge = stretch.edges[0]
        assert edge.shape.equals(LineString([(0, 0), (2, 0)]))
        assert not OffsetStrategy.does_to_pivot_use_perpendicular_mode(edge, Vector(0, 1))
        assert OffsetStrategy.does_to_pivot_use_perpendicular_mode(edge, Vector(0, -1))

        edge = stretch.query_edges(Point(2, 0.5))[0]
        assert edge.shape.equals(LineString([(2, 0), (2, 1)]))
        assert not OffsetStrategy.does_to_pivot_use_perpendicular_mode(edge, Vector(0.2, 0))
        assert OffsetStrategy.does_to_pivot_use_perpendicular_mode(edge, Vector(-0.2, 0))

    def test_offset_from_pivot_case0(self, stretch_of_single_box):
        stretch = stretch_of_single_box
        edge = stretch.edges[0]
        assert edge.shape.equals(LineString([(0, 0), (2, 0)]))
        assert len(stretch.pivots) == 4

        # since vector is pointing downward, not on the left of edge's direction, thus shrinking closure should be None
        pivot = (OffsetStrategy(edge, Vector(0, -1))
                 .offset_from_pivot(edge, Vector(0, -1), None))
        assert pivot.shape.equals(Point(0, -1))
        assert len(stretch.pivots) == 5

    def test_offset_from_pivot_case1(self, stretch_of_single_box):
        stretch = stretch_of_single_box
        edge = stretch.edges[0]
        assert edge.shape.equals(LineString([(0, 0), (2, 0)]))
        assert len(stretch.pivots) == 4

        # since vector is pointing upward, on the left of edge's direction, thus thrinking closure should be the one
        # related to current edge
        pivot = (OffsetStrategy(edge, Vector(0, 0.5))
                 .offset_from_pivot(edge, Vector(0, 0.5), stretch.closure_snapshot().closures[0]))
        assert pivot.shape.equals(Point(0, 0.5))
        assert len(stretch.pivots) == 5

    def test_offset_to_pivot_case0(self, stretch_of_two_box):
        stretch = stretch_of_two_box
        edge = stretch.query_edges(Point(2, 0.5))[0]
        assert edge.shape.equals(LineString([(2, 0), (2, 1)]))

        closures = sorted(stretch.closure_snapshot().closures, key=lambda closure: closure.shape.area)
        closure = closures[1]

        origin_num_pivots = len(stretch.pivots)
        origin_num_edges = len(stretch.edges)

        pivot = (OffsetStrategy(edge, Vector(-0.5, 0))
                 .offset_to_pivot(edge, Vector(-0.5, 0), closure))

        assert pivot.shape.equals(Point(1.5, 1))
        assert len(stretch.pivots) == origin_num_pivots + 1
        assert len(stretch.edges) == origin_num_edges + 2  # add edge and its reverse

    def test_do_offset_case0(self, stretch_of_two_box):
        stretch = stretch_of_two_box
        edge = stretch.edges[0]
        assert edge.shape.equals(LineString([(0, 0), (2, 0)]))

        origin_num_pivots = len(stretch.pivots)

        OffsetStrategy(edge, Vector(0, -1)).do()
        assert len(stretch.pivots) == origin_num_pivots + 2
        assert len(stretch.edges) == 11

        closures = sorted(stretch.closure_snapshot().closures, key=lambda closure: closure.shape.area)
        assert len(closures) == 2
        assert closures[1].shape.equals(box(0, -1, 2, 2))
        assert closures[0].shape.equals(box(2, 0, 3, 1))

    def test_do_offset_case1(self, stretch_of_two_box):
        stretch = stretch_of_two_box
        edge = stretch.query_edges(Point(2, 0.5))[0]
        assert edge.shape.equals(LineString([(2, 0), (2, 1)]))

        origin_num_pivots = len(stretch.pivots)

        OffsetStrategy(edge, Vector(-1, 0)).do()
        assert len(stretch.pivots) == origin_num_pivots + 2
        assert len(stretch.edges) == 12

        closures = sorted(stretch.closure_snapshot().closures, key=lambda closure: closure.shape.area)
        assert len(closures) == 2
        assert closures[1].shape.equals(loads('POLYGON ((1 0, 1 1, 2 1, 2 2, 0 2, 0 0, 1 0))'))
        assert closures[0].shape.equals(loads('POLYGON ((3 0, 3 1, 2 1, 1 1, 1 0, 2 0, 3 0))'))

    def test_do_offset_case2(self, stretch_of_single_box):
        stretch = stretch_of_single_box
        edge = stretch.edges[0]
        assert edge.shape.equals(LineString([(0, 0), (2, 0)]))
        result = OffsetStrategy(edge, Vector(0, 1)).do()[0]
        assert isinstance(result, DirectEdge)
        assert isinstance(result.closure, ClosureView)
        assert result.closure.shape.equals(box(0, 1, 2, 2))

    def test_offset_corner_case0(self, stretch_of_single_box):
        stretch0 = stretch_of_single_box
        edge = stretch0.edges[0]
        with pytest.raises(ValueError):
            OffsetStrategy(edge, Vector(0, 3)).do()

        edge = stretch0.edges[0]
        with pytest.raises(ValueError):
            OffsetStrategy(edge, Vector(1, 0)).do()

    def test_offset_for_pivot_attaching_mode_in_hard_case(self, stretch_for_offset):
        stretch = stretch_for_offset
        edge = stretch.edges[0]
        OffsetStrategy(edge, Vector(0, -1 - MATH_EPS)).do()
        closures = stretch.closure_snapshot().closures
        assert len(closures) == 2

    def test_offset_not_to_create_dangling_edges(self, stretch_for_real_offset_case):
        stretch = stretch_for_real_offset_case
        origin_area = sum([c.shape.area for c in stretch.closure_snapshot().closures])
        line = loads('LINESTRING (-27.087666826184126 44.03790780418159, -62.83766677696752 44.03790780418159)')
        edge = stretch.query_edges(line.centroid, buffer=1e-6)[0]
        OffsetStrategy(edge, Vector(0, -7.3)).do()
        closures = stretch.closure_snapshot().closures
        assert len(closures) == 10
        assert sum([c.shape.area for c in closures]) == pytest.approx(origin_area)

    def test_offset_colinear_segment(self, stretch_of_2box_for_offset):
        stretch = stretch_of_2box_for_offset
        edge = stretch.query_edges(Point(1.5, 0))[0]
        OffsetStrategy(edge, Vector(0, -0.5 - 1e-4)).do()

        edge = stretch.query_edges(Point(-0.5, 0))[0]
        OffsetStrategy(edge, Vector(0, -0.5 + 1e-4)).do()

        edge = stretch.query_edges(Point(0.5, 0))[0]
        OffsetStrategy(edge, Vector(0, -0.5 - 1e-4)).do()

        closures = stretch.closure_snapshot().closures
        assert len(closures) == 2

    def test_offset_for_attaching_case1(self, stretch_of_2box_for_offset):
        stretch = stretch_of_2box_for_offset
        edge = stretch.query_edges(Point(0.5, 0))[0]
        OffsetStrategy(edge, Vector(0, -2)).do()
        closures = stretch.closure_snapshot().closures
        assert len(closures) == 2

    def test_offset_for_attaching_case0(self, stretch_of_two_box):
        stretch = stretch_of_two_box
        edge = stretch.query_edges(Point(2, 0.5))[0]
        OffsetStrategy(edge, Vector(-2, 0)).do()
        closures = stretch.closure_snapshot().closures
        assert len(closures) == 2
        closures.sort(key=lambda closure: closure.shape.centroid.y)
        assert closures[0].shape.equals(box(0, 0, 3, 1))
        assert closures[1].shape.equals(box(0, 1, 2, 2))

    def test_offset_edge_that_is_wider_than_closure_body(self, stretch_for_offset_edges_that_is_longer_than_body_width):
        stretch = stretch_for_offset_edges_that_is_longer_than_body_width
        edge = stretch.edges[0]
        assert edge.shape.equals(LineString([(0, 0), (10, 0)]))
        result = OffsetStrategy(edge, Vector(0, 2)).do()[0]
        assert result.shape.almost_equals(LineString([(0.2, 2), (5, 2)]))

    def test_offset_for_potential_error(self, stretch_for_tricky_offset):
        stretch = stretch_for_tricky_offset
        origin_num_closures = len(stretch.closure_snapshot().closures)
        edge = stretch.query_edges(Point(2, 6))[0]
        assert edge.shape.equals(LineString([(0, 6), (4, 6)]))
        OffsetStrategy(edge, Vector(0, -2)).do()
        assert len(stretch.closure_snapshot().closures) == origin_num_closures

    def test_offset_cut_on_ridge_roof(self, stretch_with_concave_ridge_roof):
        stretch = stretch_with_concave_ridge_roof
        edge = stretch.edges[0]
        assert edge.shape.equals(LineString([(0, 0), (10, 0)]))
        result = OffsetStrategy(edge, Vector(0, 6)).do()
        assert len(result) == 2
        closures = stretch.closure_snapshot().closures
        assert len(closures) == 3
        closures.sort(key=attrgetter('shape.centroid.x'))
        # below is what policy accept. offset only handle current shrinking closure
        assert closures[0].shape.equals(Polygon([(0, 6), (4, 6), (0, 10)]))
        assert closures[1].shape.equals(Polygon([(0, 10), (5, 5), (10, 10)]))
        assert closures[2].shape.equals(Polygon([(6, 6), (10, 10), (10, 6)]))

    def test_offset_cut_on_ridge_roof_peak(self, stretch_with_concave_ridge_roof):
        stretch = stretch_with_concave_ridge_roof
        edge = stretch.edges[0]
        assert edge.shape.equals(LineString([(0, 0), (10, 0)]))
        result = OffsetStrategy(edge, Vector(0, 5)).do()
        assert len(result) == 2
        closures = stretch.closure_snapshot().closures
        assert len(closures) == 3
        closures.sort(key=attrgetter('shape.centroid.x'))
        # below is what policy accept. offset only handle current shrinking closure
        assert closures[0].shape.equals(Polygon([(0, 5), (5, 5), (0, 10)]))
        assert closures[1].shape.equals(Polygon([(0, 10), (5, 5), (10, 10)]))
        assert closures[2].shape.equals(Polygon([(5, 5), (10, 10), (10, 5)]))

    def test_offset_edge_not_on_ring(self, stretch_of_2box_with_ring):
        stretch = stretch_of_2box_with_ring
        edge = stretch.query_edges(Point(2, 0.5))[0]
        OffsetStrategy(edge, Vector(-1, 0)).do()
        closures = stretch.closure_snapshot().closures
        assert len(closures) == 3
        closures.sort(key=lambda closure: closure.shape.length)
        print(closures[-1].shape)

    def test_offset_edge_on_ring(self, stretch_of_2box_with_ring):
        stretch = stretch_of_2box_with_ring
        reverse_edge = stretch.edges[0].reverse
        assert reverse_edge.shape.ext.start().equals(Point(2, 0))
        assert reverse_edge.shape.ext.end().equals(Point(0, 0))

        results = OffsetStrategy(reverse_edge, Vector(0, -0.5)).do()
        assert results
        result = results[0]
        assert isinstance(result, DirectEdge)
        assert result.shape.equals(LineString([(2, -0.5), (0, -0.5)]))

        closures = stretch.closure_snapshot().closures
        assert len(closures) == 3
        closures.sort(key=lambda closure: closure.shape.length)
        assert closures[-1].shape.equals(loads(
            'POLYGON ((-1 -1, -1 3, 4 3, 4 -1, -1 -1), (2 0, 3 0, 3 1, 2 1, 2 2, 0 2, 0 0, 0 -0.5, 2 -0.5, 2 0))'))


class TestCargo:
    def test_closure_cargo(self, stretch_of_single_box):
        stretch = stretch_of_single_box
        for edge in stretch.edges:
            edge.cargo['test'] = 1

        stretch.edges[0].cargo['test'] = 0

        closure = stretch.closure_snapshot().closures[0]
        assert closure.edge_cargo.get('test') == 1

        stretch.edges[1].cargo['test'] = 0
        stretch.edges[2].cargo['test'] = 0
        closure = stretch.closure_snapshot().closures[0]
        assert closure.edge_cargo.get('test') == 0

    def test_cargo_after_expand(self, stretch_of_single_box):
        stretch = stretch_of_single_box
        edge = stretch.edges[0]
        assert edge.shape.equals(LineString([(0, 0), (2, 0)]))
        edge_cargo = {'test': 0}
        pivot_cargo = {'test': 1}
        edge.cargo.update(edge_cargo)
        new_pivot = edge.expand(Point(1, -1), pivot_cargo_dict=pivot_cargo)
        assert isinstance(new_pivot, Pivot)
        assert new_pivot.cargo.data_equals(pivot_cargo)
        assert new_pivot.in_edges[0].cargo.data_equals(edge_cargo)
        assert new_pivot.out_edges[0].cargo.data_equals(edge_cargo)

    def test_cargo_of_sub_edge(self, stretch_of_single_box):
        stretch = stretch_of_single_box
        edge = stretch.edges[0]
        assert edge.shape.equals(LineString([(0, 0), (2, 0)]))
        pivot_cargo = {'test': 0}
        edge_cargo = {'test': 1}
        edge.cargo.update(edge_cargo)

        override_edge_cargo = {'override': 0}
        new_edge = edge.sub_edge(box(1, 0, 1.5, 1),
                                 pivot_cargo_dict=pivot_cargo,
                                 cargo_inherit_strategy=lambda cargo: override_edge_cargo)
        assert isinstance(new_edge, DirectEdge)
        assert not new_edge.cargo.data_equals(edge_cargo)
        assert new_edge.cargo.data_equals(override_edge_cargo)
        assert new_edge.from_pivot.cargo.data_equals(pivot_cargo)
        assert new_edge.to_pivot.cargo.data_equals(pivot_cargo)

    def test_cargo_after_add_closure(self, stretch_of_single_box):
        stretch = stretch_of_single_box
        edge_cargo = {'test': 0}
        pivot_cargo = {'test': 1}
        stretch.add_closure(box(0, 0, 1, 1), edge_cargo_dict=edge_cargo, pivot_cargo_dict=pivot_cargo)
        assert stretch.query_pivots(Point(0, 0))[0].cargo.data_equals(pivot_cargo)
        assert stretch.query_pivots(Point(1, 0))[0].cargo.data_equals(pivot_cargo)
        assert stretch.query_pivots(Point(0, 1))[0].cargo.data_equals(pivot_cargo)
        assert stretch.query_pivots(Point(1, 1))[0].cargo.data_equals(pivot_cargo)
        assert all(edge.cargo.data_equals(edge_cargo) for edge in stretch.query_edges(Point(0, 0)))
        assert all(edge.cargo.data_equals(edge_cargo) for edge in stretch.query_edges(Point(1, 1)))
        assert all(edge.cargo.data_equals({}) for edge in stretch.query_edges(Point(2, 2)))

    def test_cargo_of_simplify_edge_without_considering_cargo_equality(self, stretch_of_single_box_collinear_edge):
        stretch = stretch_of_single_box_collinear_edge
        edges = stretch.query_edges(Point(1, 2), buffer=0.1)
        edge_cargo = {'test': 1}
        for edge in edges:
            edge.cargo.update(edge_cargo)

        stretch.simplify_edges(cargo_union_strategy=lambda cargo0, cargo1: {'test': cargo0['test'] + cargo1['test']},
                               consider_cargo_equality=False)
        edges = stretch.query_edges(Point(1, 2), buffer=0.1)
        assert len(edges) == 1
        assert edges[0].cargo.data_equals({'test': 2})

    def test_cargo_of_simplify_edge_considering_cargo_equality(self, stretch_of_single_box_collinear_edge):
        stretch = stretch_of_single_box_collinear_edge
        edges = stretch.query_edges(Point(1, 2), buffer=0.1)
        assert len(edges) == 2

        # should not be simplified, when they have different cargo
        edges[0].cargo.update({'test': 1})
        edges[1].cargo.update({'test': 2})
        stretch.simplify_edges(consider_cargo_equality=True)
        edges = stretch.query_edges(Point(1, 2), buffer=0.1)
        assert len(edges) == 2
        assert edges[0].cargo.get('test') == 1
        assert edges[1].cargo.get('test') == 2

        # do simplify when they have same cargo
        edge_cargo = {'test': 1}
        for edge in edges:
            edge.cargo.update(edge_cargo)

        stretch.simplify_edges(consider_cargo_equality=True)
        edges = stretch.query_edges(Point(1, 2), buffer=0.1)
        assert len(edges) == 1
        assert edges[0].cargo.data_equals({'test': 1})

    def test_cargo_inherit_when_offset(self, stretch_of_two_box):
        stretch = stretch_of_two_box
        edge = stretch.query_edges(Point(2, 0.5))[0]
        cargo = {'test': 0}
        edge.cargo.update(cargo)
        assert edge.shape.equals(LineString([(2, 0), (2, 1)]))
        result = edge.offset(dist=0.5,
                             side='left',
                             edge_offset_strategy_clz=OffsetStrategy)[0]
        assert isinstance(result, DirectEdge)
        assert result.cargo.data_equals(cargo)
        # result's cargo should be different dict object
        result.cargo['another_test'] = 1
        assert not result.cargo.data_equals(cargo)

        edges = stretch.query_edges(Point(1, 1), buffer=0.1)
        for edge in edges:
            assert edge.cargo.data_equals(cargo)

    def test_different_cargo_inherit_strategy_when_offset(self, stretch_of_two_box):
        stretch = stretch_of_two_box
        edge = stretch.query_edges(Point(2, 0.5))[0]
        cargo = {'test': 0}
        edge.cargo.update(cargo)
        assert edge.shape.equals(LineString([(2, 0), (2, 1)]))
        new_cargo = {'test': 1}
        result = edge.offset(dist=0.5,
                             side='left',
                             edge_offset_strategy_clz=OffsetStrategy,
                             cargo_inherit_strategy=lambda cargo: deepcopy(new_cargo))[0]
        assert isinstance(result, DirectEdge)
        assert not result.cargo.data_equals(cargo)
        assert result.cargo.data_equals(new_cargo)

        edges = stretch.query_edges(Point(1, 1), buffer=0.1)
        for edge in edges:
            assert not edge.cargo.data_equals(cargo)
            assert edge.cargo.data_equals(new_cargo)

    def test_cargo_after_offset(self, stretch_of_two_box_with_collinear_edge):
        stretch = stretch_of_two_box_with_collinear_edge
        for edge in stretch.edges:
            edge.cargo['test'] = 0

        edge = stretch.query_edges(Point(2, 0.5))[0]
        assert edge.shape.equals(LineString([(2, 0), (2, 1)]))

        # first set cargo of the offset target edge to empty
        edge.cargo.clear()
        edge.reverse.cargo.clear()
        OffsetStrategy(edge, Vector(-0.5, 0)).do()

        # test the new created edge's cargo is empty either
        for other_edge in stretch.query_edges(Point(1.5, 1)):
            assert not other_edge.cargo

        # test the already existed edges' cargo stay unchanged
        for other_edge in stretch.query_edges(Point(1, 0)):
            assert other_edge.cargo.get('test') == 0

        for other_edge in stretch.query_edges(Point(1.7, 0)):
            assert other_edge.cargo.get('test') == 0

    def test_deepcopy_stretch_edge_cargo(self, stretch_of_single_box):
        stretch = stretch_of_single_box
        stretch_edge = stretch.edges[0]
        assert stretch_edge.cargo.data_equals({})
        assert stretch_edge.next.previous.cargo.data_equals({})
        assert id(stretch_edge.next.previous.cargo) == id(stretch_edge.cargo)

        stretch_copy = deepcopy(stretch)
        assert id(stretch) != id(stretch_copy)

        stretch_copy_edge = first(stretch_edge.almost_equal_with, stretch_copy.edges)
        stretch_copy_edge.cargo.update({'width': 1234})
        assert stretch_edge.cargo.data_equals({})
        assert stretch_edge.next.previous.cargo.data_equals({})
        assert stretch_copy_edge.cargo.data_equals({'width': 1234})
        assert stretch_copy_edge.next.previous.cargo.data_equals({'width': 1234})
        assert id(stretch_edge) != id(stretch_copy_edge)
        assert id(stretch_edge.cargo) != id(stretch_copy_edge.cargo)
        assert id(stretch_copy_edge.next.previous.cargo) == id(stretch_copy_edge.cargo)

        stretch_copy_copy = deepcopy(stretch_copy)
        assert id(stretch_copy_copy) != id(stretch)
        assert id(stretch_copy_copy) != id(stretch_copy)

        stretch_copy_copy_edge = first(stretch_edge.almost_equal_with, stretch_copy_copy.edges)
        assert stretch_copy_copy_edge.cargo.data_equals({'width': 1234})
        assert stretch_copy_copy_edge.next.previous.cargo.data_equals({'width': 1234})

        stretch_copy_copy_edge.cargo.update({'width': 4321})
        assert stretch_edge.cargo.data_equals({})
        assert stretch_edge.next.previous.cargo.data_equals({})
        assert stretch_copy_edge.cargo.data_equals({'width': 1234})
        assert stretch_copy_edge.next.previous.cargo.data_equals({'width': 1234})
        assert stretch_copy_copy_edge.cargo.data_equals({'width': 4321})
        assert stretch_copy_copy_edge.next.previous.cargo.data_equals({'width': 4321})
        assert id(stretch_copy_copy_edge) != id(stretch_copy_edge)
        assert id(stretch_copy_copy_edge) != id(stretch_edge)
        assert id(stretch_copy_copy_edge.cargo) != id(stretch_edge.cargo)
        assert id(stretch_copy_copy_edge.cargo) != id(stretch_copy_edge.cargo)
        assert id(stretch_copy_copy_edge.cargo) == id(stretch_copy_copy_edge.next.previous.cargo)

    def test_deepcopy_stretch_pivot_cargo(self, stretch_of_single_box):
        stretch = stretch_of_single_box
        stretch_pivot = stretch.pivots[0]
        assert stretch_pivot.cargo.data_equals({})

        stretch_copy = deepcopy(stretch)
        assert id(stretch) != id(stretch_copy)

        stretch_copy_pivot = first(stretch_pivot.almost_equal_with, stretch_copy.pivots)
        stretch_copy_pivot.cargo.update({'position': 'center'})
        assert stretch_pivot.cargo.data_equals({})
        assert stretch_copy_pivot.cargo.data_equals({'position': 'center'})
        assert id(stretch_copy_pivot) != id(stretch_pivot)
        assert id(stretch_copy_pivot.cargo) != id(stretch_pivot.cargo)

        stretch_copy_copy = deepcopy(stretch_copy)
        assert id(stretch_copy_copy) != id(stretch)
        assert id(stretch_copy_copy) != id(stretch_copy)

        stretch_copy_copy_pivot = first(stretch_pivot.almost_equal_with, stretch_copy_copy.pivots)
        assert stretch_copy_pivot.cargo.data_equals({'position': 'center'})

        stretch_copy_copy_pivot.cargo.update({'position': 'left'})
        assert stretch_pivot.cargo.data_equals({})
        assert stretch_copy_pivot.cargo.data_equals({'position': 'center'})
        assert stretch_copy_copy_pivot.cargo.data_equals({'position': 'left'})
        assert id(stretch_copy_copy_pivot.cargo) != id(stretch_pivot.cargo)
        assert id(stretch_copy_copy_pivot.cargo) != id(stretch_copy_pivot.cargo)


class TestStrictOffset:

    def test_scanned_segments(self):
        poly = box(0, 0, 100, 100)
        poly = poly.difference(box(50, 20, 150, 80))
        edge_shape = LineString([(50, 20), (50, 80)])
        scan = OffsetStrategy.scanned_attachments(edge_shape=edge_shape, handling_from_pivot=True,
                                                  target_point=Point(20, 0), shrinking_closure_shape=poly,
                                                  attaching_dist_tol=MATH_EPS)
        assert scan == LineString([(50, 20), (100, 20), (100, 0), (20, 0)]).ext.segments()
        scan = OffsetStrategy.scanned_attachments(edge_shape=edge_shape, handling_from_pivot=False,
                                                  target_point=Point(20, 100), shrinking_closure_shape=poly,
                                                  attaching_dist_tol=MATH_EPS)

        assert scan == LineString([(50, 80), (100, 80), (100, 100), (20, 100)]).ext.segments()

    def test_offset_colinear_segment(self, stretch_of_2box_for_offset):
        stretch = stretch_of_2box_for_offset
        edge = stretch.query_edges(Point(1.5, 0))[0]
        StrictAttachOffsetStrategy(edge, Vector(0, -0.5 - 1e-4)).do()

        edge = stretch.query_edges(Point(-0.5, 0))[0]
        StrictAttachOffsetStrategy(edge, Vector(0, -0.5 + 1e-4)).do()

        edge = stretch.query_edges(Point(0.5, 0))[0]
        StrictAttachOffsetStrategy(edge, Vector(0, -0.5 - 1e-4)).do()

        closures = stretch.closure_snapshot().closures
        assert len(closures) == 2

    def test_offset_colinear_segment2(self, stretch_of_2box_for_offset):
        stretch = stretch_of_2box_for_offset
        edge = stretch.query_edges(Point(1.5, 0))[0]
        StrictAttachOffsetStrategy(edge, Vector(0, -0.5 - 1e-4)).do()

        edge = stretch.query_edges(Point(-0.5, 0))[0]
        StrictAttachOffsetStrategy(edge, Vector(0, -0.5 + 1e-4)).do()

        edge = stretch.query_edges(Point(0.5, 0))[0]
        StrictAttachOffsetStrategy(edge, Vector(0, -1)).do()

        closures = stretch.closure_snapshot().closures
        assert len(closures) == 2
        assert all(
            c.shape.area in [pytest.approx(2.5000999999999998, abs=0.01), pytest.approx(5.5001, abs=0.01)] for c in
            closures)

    def test_offset_edge_that_is_wider_than_closure_body(self, stretch_for_offset_edges_that_is_longer_than_body_width):
        stretch = stretch_for_offset_edges_that_is_longer_than_body_width
        edge = stretch.edges[0]
        assert edge.shape.equals(LineString([(0, 0), (10, 0)]))
<<<<<<< HEAD
        result = StrictAttachOffsetStrategy(edge, Vector(0, 2)).do()[0]
        assert result.shape.almost_equals(LineString([(0.2, 2), (5, 2)]))

    def test_offset_colinear_segment3(self, stretch_of_2box_for_offset):
        stretch = stretch_of_2box_for_offset
        edge = stretch.query_edges(Point(1.5, 0))[0]
        StrictAttachOffsetStrategy(edge, Vector(0, -0.5 - 1e-4)).do()

        edge = stretch.query_edges(Point(-0.5, 0))[0]
        StrictAttachOffsetStrategy(edge, Vector(0, -0.5 + 1e-4)).do()

        edge = stretch.query_edges(Point(0.5, 0))[0]
        StrictAttachOffsetStrategy(edge, Vector(0, -1)).do()

        closures = stretch.closure_snapshot().closures
        assert len(closures) == 2
        assert all(
            c.shape.area in [pytest.approx(2.5000999999999998, abs=0.01), pytest.approx(5.5001, abs=0.01)] for c in
            closures)
=======
        result = OffsetStrategy(edge, Vector(0, 2), strict_attach=True).do()[0]
        assert result.shape.almost_equals(LineString([(0.2, 2), (5, 2)]))

    def test_scanned_attachment_eps(self):
        poly = Polygon([(0, 0), (10, 0), (10, 1), (5, 1), (5, 10), (1, 10), (0, 0)])

        edge_shape = LineString([(0, 0), (10, 0)])
        scan = OffsetStrategy.scanned_attachments(edge_shape=edge_shape, handling_from_pivot=True,
                                                  target_point=Point(0.2, 2), shrinking_closure_shape=poly,
                                                  attaching_dist_tol=MATH_EPS)

        assert len(scan) == 1
        assert scan[0].length == pytest.approx(2.009975124224176)
>>>>>>> fe4bc5c8
<|MERGE_RESOLUTION|>--- conflicted
+++ resolved
@@ -1585,28 +1585,7 @@
         stretch = stretch_for_offset_edges_that_is_longer_than_body_width
         edge = stretch.edges[0]
         assert edge.shape.equals(LineString([(0, 0), (10, 0)]))
-<<<<<<< HEAD
         result = StrictAttachOffsetStrategy(edge, Vector(0, 2)).do()[0]
-        assert result.shape.almost_equals(LineString([(0.2, 2), (5, 2)]))
-
-    def test_offset_colinear_segment3(self, stretch_of_2box_for_offset):
-        stretch = stretch_of_2box_for_offset
-        edge = stretch.query_edges(Point(1.5, 0))[0]
-        StrictAttachOffsetStrategy(edge, Vector(0, -0.5 - 1e-4)).do()
-
-        edge = stretch.query_edges(Point(-0.5, 0))[0]
-        StrictAttachOffsetStrategy(edge, Vector(0, -0.5 + 1e-4)).do()
-
-        edge = stretch.query_edges(Point(0.5, 0))[0]
-        StrictAttachOffsetStrategy(edge, Vector(0, -1)).do()
-
-        closures = stretch.closure_snapshot().closures
-        assert len(closures) == 2
-        assert all(
-            c.shape.area in [pytest.approx(2.5000999999999998, abs=0.01), pytest.approx(5.5001, abs=0.01)] for c in
-            closures)
-=======
-        result = OffsetStrategy(edge, Vector(0, 2), strict_attach=True).do()[0]
         assert result.shape.almost_equals(LineString([(0.2, 2), (5, 2)]))
 
     def test_scanned_attachment_eps(self):
@@ -1618,5 +1597,4 @@
                                                   attaching_dist_tol=MATH_EPS)
 
         assert len(scan) == 1
-        assert scan[0].length == pytest.approx(2.009975124224176)
->>>>>>> fe4bc5c8
+        assert scan[0].length == pytest.approx(2.009975124224176)